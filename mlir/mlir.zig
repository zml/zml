--- conflicted
+++ resolved
@@ -220,27 +220,17 @@
     pub const format = helpers.format(Attribute, c.mlirAttributePrint);
     pub const wrapOr = helpers.wrapOr(Attribute, c.mlirAttributeIsNull);
 
+    pub fn wrap(c_attr: c.MlirAttribute) Attribute {
+        return .{ ._inner = c_attr };
+    }
+
     pub fn parse(ctx: Context, attr: [:0]const u8) !Attribute {
         return Attribute.wrapOr(
             c.mlirAttributeParseGet(ctx._inner, stringRef(attr)),
         ) orelse Error.InvalidMlir;
     }
 
-<<<<<<< HEAD
-    pub fn getNull() Attribute {
-        return .{ ._inner = c.mlirAttributeGetNull() };
-    }
-
-    pub fn as(generic: Type, SpecificAttr: type) ?SpecificAttr {
-        stdx.debug.assertComptime(@hasDecl(SpecificAttr, "is_a_fn"), "Mlir subclass of attribute need `is_a_fn` attribute: {}", .{SpecificAttr});
-        return if (SpecificAttr.is_a_fn(generic._inner))
-            .{ ._inner = generic._inner }
-        else
-            null;
-    }
-
     pub fn fromAny(SpecificAttr: type) fn (x: SpecificAttr) Attribute {
-        stdx.debug.assertComptime(@hasDecl(SpecificAttr, "asAttr"), "Attribute.fromAny expects an attribute subclass, got: {}. Missing `asAttr` declaration.", .{SpecificAttr});
         return struct {
             fn cast(x: SpecificAttr) Attribute {
                 return .{ ._inner = x._inner };
@@ -248,33 +238,10 @@
         }.cast;
     }
 
-    pub fn eqlAny(SpecificType: type) fn (SpecificType, SpecificType) bool {
-        return struct {
-            fn eql(a: SpecificType, b: SpecificType) bool {
-                return a.asAttr().eql(b.asAttr());
-            }
-        }.eql;
-    }
-
-    pub fn formatAny(SpecificType: type) fn (SpecificType, SpecificType) type {
-        return struct {
-            pub fn format(self: SpecificType, comptime fmt: []const u8, options: std.fmt.FormatOptions, writer: anytype) !void {
-                return try Attribute.format(self.asAttr(), fmt, options, writer);
-            }
-        };
-    }
-};
-
-pub const NamedAttribute = struct {
-    _inner: c.MlirNamedAttribute,
-    const Self = NamedAttribute;
-
-    pub fn init(name: Identifier, attr: Attribute) Self {
-        return .{ ._inner = .{
-            .name = name._inner,
-            .attribute = attr._inner,
-        } };
-=======
+    pub fn isA(self: Attribute, SpecificAttr: type) bool {
+        return SpecificAttr.is_a_fn(self._inner);
+    }
+
     // utilities function to built common attributes.
     // All attributes are upcasted to the Attribute type, making it easier to chain construct,
     // but losing type information.
@@ -292,7 +259,7 @@
     }
 
     pub fn unit(ctx: Context) Attribute {
-        return .wrap(c.mlirUnitAttrGet(ctx.inner()));
+        return .wrap(c.mlirUnitAttrGet(ctx._inner));
     }
 
     pub fn boolean(ctx: Context, value: bool) Attribute {
@@ -308,7 +275,7 @@
     }
 
     pub fn float(ctx: Context, comptime float_type: FloatTypes, value: f64) Attribute {
-        return .wrap(FloatAttribute(float_type).init(ctx, value)._inner);
+        return FloatAttribute(float_type).init(ctx, value).asAttr();
     }
 
     pub fn array(ctx: Context, attrs: []const Attribute) Attribute {
@@ -322,11 +289,11 @@
     /// Use a tensor as an attribute.
     /// The tensor is specified by dims, dtype and a flat slice of values.
     pub fn denseElements(ctx: Context, dims: []const i64, comptime dt: DenseElementsAttributeTypes, values: anytype) Attribute {
-        return .wrap(DenseElementsAttribute(dt).init(.tensor(dims, dt.mlirType(ctx)), values).inner());
+        return DenseElementsAttribute(dt).init(.tensor(dims, dt.mlirType(ctx)), values).asAttr();
     }
 
     pub fn symbol(ctx: Context, flat_name: [:0]const u8) Attribute {
-        return .wrap(FlatSymbolRefAttribute.init(ctx, flat_name).inner());
+        return FlatSymbolRefAttribute.init(ctx, flat_name).asAttr();
     }
 
     pub fn named(attr: Attribute, ctx: Context, name: [:0]const u8) NamedAttribute {
@@ -353,19 +320,16 @@
     pub fn named(ctx: Context, name: [:0]const u8, attr: Attribute) NamedAttribute {
         return .{
             .name = c.mlirIdentifierGet(ctx._inner, stringRef(name)),
-            .attribute = attr.inner(),
+            .attribute = attr._inner,
         };
     }
 
     pub fn init(name: Identifier, attr: Attribute) NamedAttribute {
         return .{
-            .name = name.inner(),
-            .attribute = attr.inner(),
+            .name = name._inner,
+            .attribute = attr._inner,
         };
->>>>>>> 7db76fda
-    }
-
-    pub const asAttr = Attribute.fromAny(Self);
+    }
 };
 
 pub const StringAttribute = struct {
@@ -385,21 +349,6 @@
     pub const asAttr = Attribute.fromAny(Self);
 };
 
-<<<<<<< HEAD
-pub const UnitAttribute = struct {
-    _inner: c.MlirAttribute,
-    pub const is_a_fn = c.mlirAttributeIsAUnit;
-    const Self = UnitAttribute;
-
-    pub fn init(ctx: Context) Self {
-        return .{ ._inner = c.mlirUnitAttrGet(ctx._inner) };
-    }
-
-    pub const asAttr = Attribute.fromAny(Self);
-};
-
-=======
->>>>>>> 7db76fda
 pub const BoolAttribute = struct {
     _inner: c.MlirAttribute,
     pub const is_a_fn = c.mlirAttributeIsABool;
@@ -488,6 +437,8 @@
         _inner: c.MlirAttribute,
         pub const is_a_fn = c.mlirAttributeIsAFloat;
         const FloatAttr = @This();
+        pub const asAttr = Attribute.fromAny(FloatAttr);
+
         pub fn init(ctx: Context, value: f64) FloatAttr {
             return .{ ._inner = c.mlirFloatAttrDoubleGet(
                 ctx._inner,
@@ -525,7 +476,7 @@
 };
 
 pub fn DenseArrayAttribute(comptime dt: DenseArrayTypes) type {
-    const is_a_fn, const get_fn, const get_element_fn = switch (dt) {
+    const _is_a_fn, const get_fn, const get_element_fn = switch (dt) {
         .bool => .{ c.mlirAttributeIsADenseBoolArray, c.mlirDenseBoolArrayGet, c.mlirDenseBoolArrayGetElement },
         .i8 => .{ c.mlirAttributeIsADenseI8Array, c.mlirDenseI8ArrayGet, c.mlirDenseI8ArrayGetElement },
         .i16 => .{ c.mlirAttributeIsADenseI16Array, c.mlirDenseI16ArrayGet, c.mlirDenseI16ArrayGetElement },
@@ -537,64 +488,25 @@
 
     return struct {
         _inner: c.MlirAttribute,
-<<<<<<< HEAD
-        pub const is_a_fn = Config[1];
-
-        const Attr = @This();
-        const ElementType = dt;
-        const ElementTypeZig = Config[0];
-        pub const eql = Attribute.eqlAny(Attr);
-
-        pub fn init(ctx: Context, values: []const ElementTypeZig) Attr {
-            const get_fn = Config[2];
-            return .{ ._inner = get_fn(ctx._inner, @intCast(values.len), @ptrCast(values.ptr)) };
-        }
-
-        pub fn get(self: Attr, pos: usize) ElementTypeZig {
-            const get_element_fn = Config[3];
-            return get_element_fn(self._inner, @intCast(pos));
-=======
-        pub usingnamespace MlirHelpers(@This(), .{
-            .is_a_fn = is_a_fn,
-            .is_null_fn = c.mlirAttributeIsNull,
-            .dump_fn = c.mlirAttributeDump,
-            .equal_fn = c.mlirAttributeEqual,
-        });
         const Attr = @This();
         const ElementType = dt;
         const ElementTypeZig = dt.ZigType();
 
+        pub const asAttr = Attribute.fromAny(Attr);
+        pub const eql = Attribute.eqlAny(Attr);
+        pub const is_a_fn = _is_a_fn;
+
         pub fn init(ctx: Context, values: []const ElementTypeZig) Attr {
-            return Attr.wrap(get_fn(ctx.inner(), @intCast(values.len), @ptrCast(values.ptr)));
+            return .{ ._inner = get_fn(ctx._inner, @intCast(values.len), @ptrCast(values.ptr)) };
         }
 
         pub fn get(self: Attr, pos: usize) ElementTypeZig {
-            return get_element_fn(self.inner(), @intCast(pos));
->>>>>>> 7db76fda
+            return get_element_fn(self._inner, @intCast(pos));
         }
 
         pub fn len(self: Attr) usize {
             return @intCast(c.mlirDenseArrayGetNumElements(self._inner));
         }
-
-<<<<<<< HEAD
-        pub const asAttr = Attribute.fromAny(Attr);
-=======
-        pub fn asAttr(self: Attr) Attribute {
-            return Attribute.wrap(self._inner);
-        }
-
-        pub usingnamespace switch (dt) {
-            .bool, .i64 => struct {
-                const DenseArray = DenseArrayAttribute(switch (dt) {
-                    .bool => .bool,
-                    .i64 => .i64,
-                    else => @compileError("DenseArrayAttribute: unreachable"),
-                });
-            },
-            else => struct {},
-        };
->>>>>>> 7db76fda
     };
 }
 
@@ -660,7 +572,7 @@
         const Attr = @This();
 
         pub const is_a_fn = c.mlirAttributeIsADenseElements;
-
+        pub const asAttr = Attribute.fromAny(Attr);
         pub const eql = Attribute.eqlAny(Attr);
 
         pub fn init(shaped_type: Type, slice: anytype) Attr {
@@ -678,21 +590,14 @@
             return @intCast(c.mlirElementsAttrGetNumElements(self._inner));
         }
 
-<<<<<<< HEAD
-        pub fn constSlice(self: Attr) []const ZigType {
-            const ptr: [*]const ZigType = @constCast(@ptrCast(@alignCast(c.mlirDenseElementsAttrGetRawData(self._inner) orelse unreachable)));
-=======
         pub fn constSlice(self: Attr) []const dt.ZigType() {
-            const ptr: [*]const dt.ZigType() = @constCast(@ptrCast(@alignCast(c.mlirDenseElementsAttrGetRawData(self.inner()) orelse unreachable)));
->>>>>>> 7db76fda
+            const ptr: [*]const dt.ZigType() = @alignCast(@ptrCast(c.mlirDenseElementsAttrGetRawData(self._inner) orelse unreachable));
             return ptr[0..self.len()];
         }
 
         pub fn data(self: Attr) []const u8 {
             return std.mem.sliceAsBytes(self.constSlice());
         }
-
-        pub const asAttr = Attribute.fromAny(Attr);
     };
 }
 
@@ -1288,7 +1193,6 @@
         ) orelse Error.InvalidMlir;
     }
 
-<<<<<<< HEAD
     pub fn as(generic: Type, SpecificType: type) ?SpecificType {
         if (@hasDecl(SpecificType, "is_a_fn")) {
             return if (SpecificType.is_a_fn(generic._inner))
@@ -1323,42 +1227,41 @@
             }
         };
     }
-=======
+
     pub fn index(ctx: Context) Type {
-        return IndexType.init(ctx).as(Type);
+        return IndexType.init(ctx).asType();
     }
 
     pub fn int(ctx: Context, int_type: IntegerTypes) Type {
         return switch (int_type) {
             .unknown => @panic("Unknown integer type"),
-            inline else => |t| IntegerType(t).init(ctx).as(Type),
+            inline else => |t| IntegerType(t).init(ctx).asType(),
         };
     }
 
     pub fn float(ctx: Context, float_type: FloatTypes) Type {
         return switch (float_type) {
-            inline else => |t| FloatType(t).init(ctx).as(Type),
+            inline else => |t| FloatType(t).init(ctx).asType(),
         };
     }
 
     pub fn complex(ctx: Context, complex_type: ComplexTypes) Type {
         return switch (complex_type) {
-            inline else => |t| ComplexType(t).init(ctx).as(Type),
+            inline else => |t| ComplexType(t).init(ctx).asType(),
         };
     }
 
     pub fn tuple(ctx: Context, types: []const Type) Type {
-        return (TupleType.init(ctx, types) catch unreachable).as(Type);
+        return (TupleType.init(ctx, types) catch unreachable).asType();
     }
 
     pub fn function(ctx: Context, args: []const Type, results: []const Type) Type {
-        return (FunctionType.init(ctx, args, results) catch unreachable).as(Type);
+        return (FunctionType.init(ctx, args, results) catch unreachable).asType();
     }
 
     pub fn tensor(dimensions: []const i64, elem_type: Type) Type {
-        return RankedTensorType.init(dimensions, elem_type).as(Type);
-    }
->>>>>>> 7db76fda
+        return RankedTensorType.init(dimensions, elem_type).asType();
+    }
 };
 
 pub const IndexType = struct {
@@ -1733,13 +1636,7 @@
     }
 
     pub fn argument(self: Block, index: usize) Value {
-<<<<<<< HEAD
         return .{ ._inner = c.mlirBlockGetArgument(self._inner, @intCast(index)) };
-=======
-        const arg = c.mlirBlockGetArgument(self.inner(), @intCast(index));
-        stdx.debug.assert(!Value.Methods.is_null_fn.?(arg), "Block doesn't have argument {}, only got {}", .{ index, self.numArguments() });
-        return Value.wrap(arg);
->>>>>>> 7db76fda
     }
 
     pub fn numArguments(self: Block) usize {
@@ -1767,7 +1664,31 @@
             c.mlirBlockAppendOwnedOperation(self._inner, op._inner);
         }
     }
-<<<<<<< HEAD
+
+    pub const RecursiveOpts = enum { open, hermetic };
+
+    pub fn appendValueRecursive(self: Block, value: Value, opt: RecursiveOpts) void {
+        switch (value.kind()) {
+            .op_result => |parent_op| self.appendOperationRecursive(parent_op, opt),
+            .block_argument => |arg| {
+                // Hermetic blocks are not allowed to use arguments from other blocks.
+                stdx.debug.assert(opt == .open or self.eql(arg.block()), "Can't add {} from {?x} block to {?x} block", .{ arg, arg.block()._inner.ptr, self._inner.ptr });
+            },
+            .null => @panic("InvalidMlir"),
+        }
+    }
+
+    pub fn appendOperationRecursive(self: Block, op: Operation, opt: RecursiveOpts) void {
+        if (op.block()) |prev_block| {
+            // Hermetic blocks are not allowed to reference values from other blocks.
+            stdx.debug.assert(opt == .open or self.equals(prev_block), "Can't add {} from {?x} block to {?x} block", .{ op, prev_block._inner.ptr, self._inner.ptr });
+            return;
+        }
+        for (0..op.numOperands()) |i| {
+            self.appendValueRecursive(op.operand(i), opt);
+        }
+        self.appendOperation(op);
+    }
 };
 
 pub const helpers = struct {
@@ -1847,31 +1768,5 @@
     pub fn init(T: type, inner: @FieldType(T, "_inner"), is_null_fn: fn (@FieldType(T, "_inner")) callconv(.C) bool) ?T {
         if (is_null_fn(inner)) return null;
         return .{ ._inner = inner };
-=======
-
-    pub const RecursiveOpts = enum { open, hermetic };
-
-    pub fn appendValueRecursive(self: Block, value: Value, opt: RecursiveOpts) void {
-        switch (value.kind()) {
-            .op_result => |parent_op| self.appendOperationRecursive(parent_op, opt),
-            .block_argument => |arg| {
-                // Hermetic blocks are not allowed to use arguments from other blocks.
-                stdx.debug.assert(opt == .open or self.eql(arg.block()), "Can't add {} from {?x} block to {?x} block", .{ arg, arg.block()._inner.ptr, self._inner.ptr });
-            },
-            .null => @panic("InvalidMlir"),
-        }
-    }
-
-    pub fn appendOperationRecursive(self: Block, op: Operation, opt: RecursiveOpts) void {
-        if (op.block()) |prev_block| {
-            // Hermetic blocks are not allowed to reference values from other blocks.
-            stdx.debug.assert(opt == .open or self.equals(prev_block), "Can't add {} from {?x} block to {?x} block", .{ op, prev_block._inner.ptr, self._inner.ptr });
-            return;
-        }
-        for (0..op.numOperands()) |i| {
-            self.appendValueRecursive(op.operand(i), opt);
-        }
-        self.appendOperation(op);
->>>>>>> 7db76fda
     }
 };
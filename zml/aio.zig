const asynk = @import("async");
const builtin = @import("builtin");
const c = @import("c");
const std = @import("std");
const stdx = @import("stdx");

const zml = @import("zml.zig");
const posix = @import("posix.zig");

pub const gguf = @import("aio/gguf.zig");
pub const nemo = @import("aio/nemo.zig");
pub const safetensors = @import("aio/safetensors.zig");
pub const tinyllama = @import("aio/tinyllama.zig");
pub const torch = @import("aio/torch.zig");
pub const yaml = @import("aio/yaml.zig");

pub const log = std.log.scoped(.@"zml/aio");
const HostBuffer = @import("hostbuffer.zig").HostBuffer;

test {
    std.testing.refAllDecls(@This());
    std.testing.refAllDecls(gguf);
    std.testing.refAllDecls(nemo);
    std.testing.refAllDecls(safetensors);
    std.testing.refAllDecls(torch);
    std.testing.refAllDecls(yaml);
}

/// Detects the format of the model file (base on filename) and open it.
pub fn detectFormatAndOpen(allocator: std.mem.Allocator, model_path: []const u8) !BufferStore {
    return if (std.mem.endsWith(u8, model_path, ".safetensors"))
        try safetensors.open(allocator, model_path)
    else if (std.mem.endsWith(u8, model_path, ".safetensors.index.json"))
        try safetensors.open(allocator, model_path)
    else if (std.mem.endsWith(u8, model_path, ".gguf"))
        try gguf.open(allocator, model_path)
    else if (std.mem.endsWith(u8, model_path, ".pt"))
        try torch.open(allocator, model_path)
    else if (std.mem.endsWith(u8, model_path, ".tinyllama"))
        try tinyllama.open(allocator, model_path)
    else {
        std.debug.panic("File extension not recognized: {s}", .{model_path});
    };
}

/// Creates a Model struct with tensor shapes read from the given BufferStore.
/// The result can be used to pass to `compileModel`.
///
/// * The `Tensor` field `Model.a.b` will be populated with a `Tensor`
/// whose shape is read from the "a.b" tensor.
/// * If `Model` contains a list of layers, then the field:
/// `Model.layers[2].a.b` will be populated from the "layers.2.a.b" tensor.
pub fn populateModel(comptime Model: type, allocator: std.mem.Allocator, buffer_store: BufferStore) !Model {
    return populateModelWithPrefix(Model, allocator, buffer_store, "");
}

/// Creates a Model struct with tensor shapes read from the given TensorStore,
/// using a given prefix.
/// The result can be used to pass to `compileWithModel`.
///
/// * The `Tensor` field `Model.a.b` will be populated with a `Tensor`
/// whose shape is read from the "prefix.a.b" tensor.
/// * If `Model` contains a list of layers, then the field:
/// `Model.layers[2].a.b` will be populated from the "prefix.layers.2.a.b" tensor.
pub fn populateModelWithPrefix(comptime Model: type, allocator: std.mem.Allocator, store: BufferStore, prefix: []const u8) !Model {
    var model: Model = undefined;

    var prefix_builder: PrefixBuilder = .{};
    try prefix_builder.push(allocator, prefix);
    defer prefix_builder.deinit(allocator);

    const unique_id = zml.Tensor._reserveIdRange(@intCast(store.buffers.count()));
    const ok = _populateStruct(allocator, &prefix_builder, unique_id, store, &model, true) catch |err| {
        std.debug.panic("Can't populate model of type {s}: {s}", .{ @typeName(type), @errorName(err) });
    };
    if (!ok) return error.TensorNotFound;
    return model;
}

/// A struct containing all the buffers and metadata found in a model file.
pub const BufferStore = struct {
    pub const Buffers = std.StringArrayHashMapUnmanaged(HostBuffer);
    pub const Metadatas = std.StringArrayHashMapUnmanaged(Metadata);

    arena: std.heap.ArenaAllocator,
    files: []MemoryMappedFile = &.{},
    buffers: Buffers = .{},
    _metadata: Metadatas = .{},

    /// Create an empty BufferStore. Takes owneship of the given files.
    pub fn init(allocator: std.mem.Allocator, files: []const MemoryMappedFile) error{OutOfMemory}!BufferStore {
        var self: zml.aio.BufferStore = .{
            .arena = std.heap.ArenaAllocator.init(allocator),
        };
        self.files = try self.arena.allocator().dupe(MemoryMappedFile, files);
        return self;
    }

    pub fn deinit(self: BufferStore) void {
        for (self.files) |*file| {
            file.deinit();
        }
        self.arena.deinit();
    }

    pub fn get(self: BufferStore, key: []const u8) ?HostBuffer {
        return self.buffers.get(key);
    }

    /// Count layers starting with the given prefix.
    pub fn countLayers(self: BufferStore, prefix: []const u8) usize {
        // Note: This is kinda inefficient
        const digit_start_index = prefix.len + 1;
        var it = self.buffers.iterator();
        var maybe_max_index: ?usize = null;
        while (it.next()) |entry| {
            if (!std.mem.startsWith(u8, entry.key_ptr.*, prefix)) continue;

            const next_dot_index = std.mem.indexOfScalarPos(u8, entry.key_ptr.*, digit_start_index, '.') orelse entry.key_ptr.len;
            const index = std.fmt.parseInt(usize, entry.key_ptr.*[digit_start_index..next_dot_index], 10) catch continue;
            if (maybe_max_index) |*max_index| {
                max_index.* = @max(max_index.*, index);
            } else {
                maybe_max_index = index;
            }
        }

        return if (maybe_max_index) |index| index + 1 else 0;
    }

    pub fn metadata(self: BufferStore, key: []const u8, comptime tag: std.meta.FieldEnum(Metadata)) ?std.meta.FieldType(Metadata, tag) {
        const wrapped_value = self._metadata.get(key) orelse return null;

        if (wrapped_value != tag) {
            zml.log.err("Tried to interpret metadata '{s}' as {}, but was of type {}", .{ key, tag, wrapped_value });
            @panic("invalid metadata type");
        }
        return @field(wrapped_value, @tagName(tag));
    }

    pub fn metadataSlice(self: BufferStore, key: []const u8, comptime tag: Metadata.ItemType) ?[]const tag.toZigType() {
        const wrapped_value = self._metadata.get(key) orelse return null;
        const true_tag = std.meta.stringToEnum(std.meta.FieldEnum(Metadata), @tagName(tag)).?;
        if (wrapped_value == true_tag) {
            return @field(wrapped_value, "array_" ++ @tagName(tag));
        }

        return null;
    }
};

pub const Metadata = union(enum) {
    null: void,
    int: i64,
    float: f64,
    bool: bool,
    string: []const u8,

    array_bool: []const bool,
    array_int: []const i64,
    array_float: []const f64,
    array_string: []const []const u8,

    pub const ItemType = enum {
        int,
        float,
        bool,
        string,

        pub fn toZigType(comptime kind: ItemType) type {
            return switch (kind) {
                .int => i64,
                .float => f64,
                .bool => bool,
                .string => []const u8,
            };
        }
    };

    pub fn wrap(x: anytype) Metadata {
        return switch (@TypeOf(x)) {
            inline u8, i8, u16, i16, u32, i32, u64, i64 => .{ .int = @intCast(x) },
            inline f16, f32, f64 => .{ .float = @floatCast(x) },
            bool => .{ .bool = x },
            []const u8 => .{ .string = x },
            else => @panic("Unsupported type for zml.aio.Value: " ++ @typeName(@TypeOf(x))),
        };
    }

    pub fn copySlice(allocator: std.mem.Allocator, any_slice: anytype) !Metadata {
        return switch (@TypeOf(any_slice[0])) {
            inline u8, i8, u16, i16, u32, i32, u64, i64 => {
                const res = try allocator.alloc(i64, any_slice.len);
                for (res, any_slice) |*r, val| r.* = @intCast(val);
                return .{ .array_int = res };
            },
            inline f16, f32, f64 => {
                const res = try allocator.alloc(f64, any_slice.len);
                for (res, any_slice) |*r, val| r.* = @floatCast(val);
                return .{ .array_float = res };
            },
            bool => .{ .array_bool = try allocator.dupe(bool, any_slice) },
            []const u8 => .{ .array_string = try allocator.dupe([]const u8, @alignCast(any_slice)) },
            else => @panic("Unsupported type for zml.aio.Value: " ++ @typeName(@TypeOf(any_slice))),
        };
    }

    pub fn format(
        self: Metadata,
        comptime fmt: []const u8,
        options: std.fmt.FormatOptions,
        writer: anytype,
    ) !void {
        _ = fmt;
        _ = options;
        switch (self) {
            .null => _ = try writer.write("null"),
            inline .bool, .array_bool => |b| try writer.print("{any}", .{b}),
            inline else => |v| try writer.print("{d}", .{v}),
        }
    }
};

/// A file containing contiguous/non-contiguous buffers, that can be read with mmap
/// (assumes contiguous if `strides` is `null`).
/// This struct is meant to be wrapped into a format specific struct, like io.gguf.File.
pub const MemoryMappedFile = struct {
    /// underlying file handle
    file: asynk.File,
    data: []align(std.mem.page_size) const u8,
    data_offset: u64 = 0,

    pub fn init(file: asynk.File) !MemoryMappedFile {
        const data_len: usize = (try file.stat()).size;
        const data_ = try asynk.callBlocking(std.posix.mmap, .{
            null,
            data_len,
            std.posix.PROT.READ,
            .{ .TYPE = .PRIVATE },
            file.handle(),
            0,
        });

        try asynk.callBlocking(posix.madvise, .{
            data_.ptr,
            @as(usize, @intCast(data_.len)),
            @as(u32, @intCast(c.MADV_SEQUENTIAL)),
        });

        return .{
            .file = file,
            .data = data_,
        };
    }

    pub fn mappedSlice(self: MemoryMappedFile, start: usize, len: usize) []const u8 {
        return self.data[self.data_offset + start ..][0..len];
    }

    pub fn deinit(self: *MemoryMappedFile) void {
        std.posix.munmap(self.data);
        self.file.close() catch @panic("failed to close file");
        self.* = undefined;
    }
};

/// Helper handling prefix building.
///
/// This allows to easily push/pop prefixes and handles the generation of the string with the correct format.
const PrefixBuilder = struct {
    /// Stores the computed prefix.
    data: std.ArrayListUnmanaged(u8) = .{},
    /// Stack storing the size of the intermediary prefix.
    subprefixes: std.ArrayListUnmanaged(u32) = .{},

    pub fn deinit(self: *PrefixBuilder, allocator: std.mem.Allocator) void {
        self.data.deinit(allocator);
        self.subprefixes.deinit(allocator);
    }

    pub fn push(self: *PrefixBuilder, allocator: std.mem.Allocator, prefix: []const u8) !void {
        const old_len: u32 = @intCast(self.data.items.len);
        try self.subprefixes.append(allocator, old_len);
        errdefer _ = self.subprefixes.pop();

        if (old_len == 0) {
            try self.data.appendSlice(allocator, prefix);
        } else {
            try self.data.ensureUnusedCapacity(allocator, prefix.len + 1);
            self.data.appendAssumeCapacity('.');
            self.data.appendSliceAssumeCapacity(prefix);
        }
    }

    pub fn pushDigit(self: *PrefixBuilder, allocator: std.mem.Allocator, idx: usize) !void {
        const old_len: u32 = @intCast(self.data.items.len);
        try self.subprefixes.append(allocator, old_len);
        errdefer _ = self.subprefixes.pop();

        try self.data.ensureUnusedCapacity(allocator, 16);
        if (old_len > 0) {
            self.data.appendAssumeCapacity('.');
        }
        try self.data.writer(allocator).print("{d}", .{idx});
    }

    pub fn pop(self: *PrefixBuilder) void {
        const last_prefix_len = self.subprefixes.popOrNull() orelse unreachable;
        self.data.shrinkRetainingCapacity(last_prefix_len);
    }
};

fn _populateStruct(
    allocator: std.mem.Allocator,
    prefix_builder: *PrefixBuilder,
    unique_id: u64,
    buffer_store: BufferStore,
    obj: anytype,
    required: bool,
) !bool {
    const err_msg = "_populateStruct must be called with a pointer to type. Received ";
    const type_info, const T = switch (@typeInfo(@TypeOf(obj))) {
        .Pointer => |ptr_info| switch (ptr_info.size) {
            .One => .{ @typeInfo(ptr_info.child), ptr_info.child },
            else => @compileError(err_msg ++ @typeName(@TypeOf(obj))),
        },
        else => @compileError(err_msg ++ @typeName(@TypeOf(obj))),
    };

    const prefix = prefix_builder.data.items;
    if (T == zml.Tensor) {
        return if (buffer_store.buffers.getIndex(prefix)) |entry_idx| {
            const buffer = buffer_store.get(prefix).?;
            obj.* = zml.Tensor{
                ._shape = buffer.shape(),
                ._id = .{ .buffer_id = unique_id + entry_idx },
                ._donation = .input_buffer,
            };
            return true;
        } else {
            if (required) {
                log.err("Tensor not found: {s} ({d})", .{ prefix, buffer_store.buffers.count() });
            }
            return false;
        };
    }

    return switch (type_info) {
        .Pointer => |ptr_info| {
            if (ptr_info.size == .Slice) {
                obj.* = &.{};

                const len = buffer_store.countLayers(prefix);
                if (len > 0) {
                    obj.* = try allocator.alloc(ptr_info.child, len);

                    for (obj.*, 0..) |*value, i| {
                        try prefix_builder.pushDigit(allocator, i);
                        defer prefix_builder.pop();
                        const found = try _populateStruct(allocator, prefix_builder, unique_id, buffer_store, value, required);
                        if (!found) {
                            log.err("Not able to load {s} as {s}", .{ prefix_builder.data.items, @typeName(ptr_info.child) });
                            return false;
                        }
                    }
                } else if (required) {
                    log.warn("No layer found at {s}", .{prefix});
                }
                return true;
            } else {
                log.err("{s} - {s}: {s} type not supported", .{ @src().fn_name, prefix, @typeName(T) });
                return false;
            }
        },
        .Array => |arr_info| {
            for (obj, 0..) |*value, i| {
                try prefix_builder.pushDigit(allocator, i);
                defer prefix_builder.pop();
                const found = try _populateStruct(allocator, prefix_builder, unique_id, buffer_store, value, required);
                if (!found) {
                    log.err("Not able to load {s} as {s}", .{ prefix_builder.data.items, @typeName(arr_info.child) });
                    return false;
                }
            }
            return true;
        },
        .Struct => |struct_info| {
            var partial_struct = false;
            inline for (struct_info.fields) |field| {
                if (field.is_comptime or @sizeOf(field.type) == 0) continue;
                try prefix_builder.push(allocator, field.name);
                defer prefix_builder.pop();

                var has_default = false;
                if (field.default_value) |_| has_default = true;
                const field_found = try _populateStruct(allocator, prefix_builder, unique_id, buffer_store, &@field(obj, field.name), required and !has_default);
                partial_struct = partial_struct or field_found;
                if (!field_found) {
                    if (field.default_value) |v| {
                        @field(obj, field.name) = @as(*const field.type, @alignCast(@ptrCast(v))).*;
                    } else {
                        if (partial_struct) {
                            log.warn("Incomplete metadata '{0s}': {1s}. Missing field: '{2s}'. '{0s}' will be ignored.", .{ prefix, @typeName(T), field.name });
                            obj.* = undefined;
                            return false;
                        }

                        return false;
                    }
                }
            }
            return true;
        },
        .Optional => |opt_info| {
            obj.* = @as(opt_info.child, undefined);
            const found = try _populateStruct(allocator, prefix_builder, unique_id, buffer_store, &(obj.*.?), false);
            if (!found) obj.* = null;
            return true;
        },
        .Int => {
            obj.* = undefined;
            return true;
        },
        .Float => {
            obj.* = undefined;
            return true;
        },
        .Void => true,
        .Union => true,
        else => if (required) {
            log.err("{s}: {s} type not supported", .{ prefix, @typeName(T) });
            return error.UnsupportedMetadataType;
        } else return false,
    };
}

test populateModel {
    const Model = struct {
        a: zml.Tensor,
        b: struct { a: zml.Tensor, b: u32 },
        c: []zml.Tensor,
        d: []struct { a: zml.Tensor, b: u32 },
        e: struct { zml.Tensor, u32, struct { a: u32, b: zml.Tensor, c: void } },
        f: ?zml.Tensor,
        g: ?zml.Tensor,

        // Create a fake HostBuffer, we use the given integer to identify the created buffer.
        fn _newHostBuffer(n: u32) zml.HostBuffer {
            return .{ ._shape = zml.Shape.init(.{n}, .f16), .data = undefined };
        }
    };

    var arena_state = std.heap.ArenaAllocator.init(std.testing.allocator);
    defer arena_state.deinit();
    var store: BufferStore = .{ .arena = arena_state };
    try store.buffers.ensureUnusedCapacity(arena_state.allocator(), 16);
    store.buffers.putAssumeCapacity("a", Model._newHostBuffer(10));
    store.buffers.putAssumeCapacity("b.a", Model._newHostBuffer(20));
    store.buffers.putAssumeCapacity("c.0", Model._newHostBuffer(30));
    store.buffers.putAssumeCapacity("c.1", Model._newHostBuffer(31));
    store.buffers.putAssumeCapacity("c.2", Model._newHostBuffer(32));
    store.buffers.putAssumeCapacity("d.0.a", Model._newHostBuffer(40));
    store.buffers.putAssumeCapacity("d.1.a", Model._newHostBuffer(41));
    store.buffers.putAssumeCapacity("d.2.a", Model._newHostBuffer(42));
    store.buffers.putAssumeCapacity("e.0", Model._newHostBuffer(50));
    store.buffers.putAssumeCapacity("e.2.b", Model._newHostBuffer(51));
    store.buffers.putAssumeCapacity("f", Model._newHostBuffer(60));
    // no entry for g.
    store.buffers.putAssumeCapacity("unused_entry", Model._newHostBuffer(1000));

    const model = try populateModel(Model, arena_state.allocator(), store);

    try std.testing.expectEqual(10, model.a.dim(0));
    try std.testing.expectEqual(20, model.b.a.dim(0));
    try std.testing.expectEqual(3, model.c.len);
    try std.testing.expectEqual(30, model.c[0].dim(0));
    try std.testing.expectEqual(31, model.c[1].dim(0));
    try std.testing.expectEqual(32, model.c[2].dim(0));
    try std.testing.expectEqual(3, model.d.len);
    try std.testing.expectEqual(40, model.d[0].a.dim(0));
    try std.testing.expectEqual(41, model.d[1].a.dim(0));
    try std.testing.expectEqual(42, model.d[2].a.dim(0));
    try std.testing.expectEqual(50, model.e[0].dim(0));
    try std.testing.expectEqual(51, model.e[2].b.dim(0));
    try std.testing.expectEqual(60, model.f.?.dim(0));
    try std.testing.expectEqual(null, model.g);
}

/// Creates a bufferized version of a Model from the given BufferStore. For details about
/// bufferization, see the documentation of Bufferized(T).
///
/// This will represent the weights of the model, loaded on a specific platform.
/// It can be used with a `module.Exe` (a compiled version of the same Model), to make a
/// `module.ExeWithWeights` ready to be called.
///
/// The `init_args` are used to initialize the non Buffer fields, using `Model.init` function.
pub fn loadBuffers(
    comptime Model: type,
    init_args: anytype,
    buffer_store: BufferStore,
    allocator: std.mem.Allocator,
    platform: zml.Platform,
) !zml.Bufferized(Model) {
    var arena_state = std.heap.ArenaAllocator.init(allocator);
    defer arena_state.deinit();
    const arena = arena_state.allocator();
    var model: Model = try zml.aio.populateModel(Model, arena, buffer_store);

    // If the Model has a "init" function, call it with the given parameters.
    if (@hasDecl(Model, "init")) {
        @call(.auto, Model.init, .{&model} ++ init_args);
    } else {
        stdx.debug.assertComptime(@TypeOf(init_args) == void or @TypeOf(init_args) == @TypeOf(.{}), "Model of type {} has no init function, so `loadBuffers` should be call with init_args set to {{}} (void)", .{Model});
    }

    return loadModelBuffersWithPrefix(Model, model, buffer_store, allocator, platform, "");
}

/// Creates a bufferized version of a Model from the given BufferStore. For details about
/// bufferization, see the documentation of Bufferized(T).
///
/// This will represent the weights of the model, loaded on a specific platform.
/// It can be used with a `module.Exe` (a compiled version of the same Model), to make a
/// `module.ExeWithWeights` ready to be called.
pub fn loadModelBuffers(
    comptime Model: type,
    model: Model,
    buffer_store: BufferStore,
    allocator: std.mem.Allocator,
    platform: zml.Platform,
) !zml.Bufferized(Model) {
    return try loadModelBuffersWithPrefix(Model, model, buffer_store, allocator, platform, "");
}

/// Creates a bufferized version of a Model from the given BufferStore and the given prefix.
/// For details about bufferization, see the documentation of Bufferized(T).
///
/// This will represent the weights of the model, loaded on a specific platform.
/// It can be used with a `module.Exe` (a compiled version of the same Model), to make a
/// `module.ExeWithWeights` ready to be called.
pub fn loadModelBuffersWithPrefix(
    comptime Model: type,
    model: Model,
    buffer_store: BufferStore,
    allocator: std.mem.Allocator,
    platform: zml.Platform,
    prefix: []const u8,
) !zml.Bufferized(Model) {
    // Allocate the bufferized version.
    // We copy the shape, and let visitStructAndLoadBuffer write the other fields.
    // to write them just afterward.
    var res: zml.Bufferized(Model) = undefined;
    try zml.meta.mapAlloc(struct {
        pub fn initBuffer(_: void, tensor: zml.Tensor) zml.Buffer {
            return .{ ._shape = tensor.shape(), ._api = undefined, ._shards = undefined };
        }
    }.initBuffer, allocator, {}, model, &res);

    var prefix_builder: PrefixBuilder = .{};
    try prefix_builder.push(allocator, prefix);
    defer prefix_builder.deinit(allocator);

    try visitStructAndLoadBuffer(allocator, &prefix_builder, buffer_store, &res, platform);
    return res;
}

/// Deinit all buffers in the given struct
pub fn unloadBuffers(model: anytype) void {
    zml.meta.visit((struct {
        fn cb(_: void, buffer: *zml.Buffer) void {
            buffer.deinit();
        }
    }).cb, {}, model);
}

<<<<<<< HEAD
/// Await all buffers in the given struct
pub fn awaitAll(buffers: anytype) !void {
    var err: ?anyerror = null;
    zml.meta.visit((struct {
        fn cb(err_ptr: *?anyerror, buffer: *zml.Buffer) void {
            _ = buffer.awaitt() catch |e| {
                err_ptr.* = e;
            };
        }
    }).cb, &err, buffers);

    return err orelse {};
=======
/// deinit all buffers in the given struct
pub fn awaitAll(buffers: anytype) !void {
    // TODO: implement once we have async buffers.
    _ = buffers;
>>>>>>> 44874b3b
}

fn visitStructAndLoadBuffer(allocator: std.mem.Allocator, prefix_builder: *PrefixBuilder, buffer_store: BufferStore, obj: anytype, platform: zml.Platform) !void {
    const err_msg = "visitStructAndLoadBuffer must be called with a pointer to type. Received ";
    const type_info, const T = switch (@typeInfo(@TypeOf(obj))) {
        .Pointer => |ptr_info| switch (ptr_info.size) {
            .One => .{ @typeInfo(ptr_info.child), ptr_info.child },
            else => @compileError(err_msg ++ @typeName(@TypeOf(obj))),
        },
        else => @compileError(err_msg ++ @typeName(@TypeOf(obj))),
    };

    const prefix = prefix_builder.data.items;
    if (T == zml.Buffer) {
        return if (buffer_store.get(prefix)) |host_buffer| {
            // obj._shape has been set inside `loadModelBuffersWithPrefix`, before calling us.
            var buf_with_metadata = host_buffer;
            log.debug("Loading buffer {s} ({})", .{ prefix, obj._shape });
            stdx.debug.assert(host_buffer.shape().eql(obj._shape), "loadModelBuffers expects to find the same shapes in the model and in the buffer store, got {} and {} for tensor {s}", .{ obj._shape, host_buffer, prefix });
            buf_with_metadata._shape = obj._shape;
            obj.* = try zml.Buffer.from(platform, buf_with_metadata);
            _ = try obj.awaitt();
        } else {
            return error.BufferNotFound;
        };
    } else if (T == zml.Shape) return;

    switch (type_info) {
        .Pointer => |ptr_info| {
            if (ptr_info.size == .Slice) {
                for (obj.*, 0..) |*value, i| {
                    try prefix_builder.pushDigit(allocator, i);
                    defer prefix_builder.pop();

                    try visitStructAndLoadBuffer(allocator, prefix_builder, buffer_store, value, platform);
                }
            } else stdx.debug.compileError("type not supported by visitStructAndLoadBuffer: {}", .{T});
        },
        .Array => {
            for (obj, 0..) |*value, i| {
                try prefix_builder.pushDigit(allocator, i);
                defer prefix_builder.pop();
                try visitStructAndLoadBuffer(allocator, prefix_builder, buffer_store, value, platform);
            }
        },

        .Struct => |struct_info| {
            inline for (struct_info.fields) |field| {
                if (field.is_comptime or @sizeOf(field.type) == 0) continue;
                try prefix_builder.push(allocator, field.name);
                defer prefix_builder.pop();

                try visitStructAndLoadBuffer(allocator, prefix_builder, buffer_store, &@field(obj, field.name), platform);
            }
        },
        .Optional => {
            if (obj.*) |*obj_val| {
                try visitStructAndLoadBuffer(allocator, prefix_builder, buffer_store, obj_val, platform);
            }
        },
        else => {},
    }
}<|MERGE_RESOLUTION|>--- conflicted
+++ resolved
@@ -573,7 +573,6 @@
     }).cb, {}, model);
 }
 
-<<<<<<< HEAD
 /// Await all buffers in the given struct
 pub fn awaitAll(buffers: anytype) !void {
     var err: ?anyerror = null;
@@ -586,12 +585,6 @@
     }).cb, &err, buffers);
 
     return err orelse {};
-=======
-/// deinit all buffers in the given struct
-pub fn awaitAll(buffers: anytype) !void {
-    // TODO: implement once we have async buffers.
-    _ = buffers;
->>>>>>> 44874b3b
 }
 
 fn visitStructAndLoadBuffer(allocator: std.mem.Allocator, prefix_builder: *PrefixBuilder, buffer_store: BufferStore, obj: anytype, platform: zml.Platform) !void {

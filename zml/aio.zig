const asynk = @import("async");
const builtin = @import("builtin");
const c = @import("c");
const std = @import("std");
const stdx = @import("stdx");

const zml = @import("zml.zig");
const posix = @import("posix.zig");

pub const gguf = @import("aio/gguf.zig");
pub const nemo = @import("aio/nemo.zig");
pub const safetensors = @import("aio/safetensors.zig");
pub const tinyllama = @import("aio/tinyllama.zig");
pub const torch = @import("aio/torch.zig");
pub const yaml = @import("aio/yaml.zig");

pub const log = std.log.scoped(.@"zml/aio");
const HostBuffer = @import("hostbuffer.zig").HostBuffer;

test {
    std.testing.refAllDecls(@This());
    std.testing.refAllDecls(gguf);
    std.testing.refAllDecls(nemo);
    std.testing.refAllDecls(safetensors);
    std.testing.refAllDecls(torch);
    std.testing.refAllDecls(yaml);
}

/// Detects the format of the model file (base on filename) and open it.
pub fn detectFormatAndOpen(allocator: std.mem.Allocator, model_path: []const u8) !BufferStore {
    return if (std.mem.endsWith(u8, model_path, ".safetensors"))
        try safetensors.open(allocator, model_path)
    else if (std.mem.endsWith(u8, model_path, ".safetensors.index.json"))
        try safetensors.open(allocator, model_path)
    else if (std.mem.endsWith(u8, model_path, ".gguf"))
        try gguf.open(allocator, model_path)
    else if (std.mem.endsWith(u8, model_path, ".pt"))
        try torch.open(allocator, model_path)
    else if (std.mem.endsWith(u8, model_path, ".tinyllama"))
        try tinyllama.open(allocator, model_path)
    else {
        std.debug.panic("File extension not recognized: {s}", .{model_path});
    };
}

/// Creates a Model struct with tensor shapes read from the given BufferStore.
/// The result can be used to pass to `compileModel`.
///
/// * The `Tensor` field `Model.a.b` will be populated with a `Tensor`
/// whose shape is read from the "a.b" tensor.
/// * If `Model` contains a list of layers, then the field:
/// `Model.layers[2].a.b` will be populated from the "layers.2.a.b" tensor.
pub fn populateModel(comptime Model: type, allocator: std.mem.Allocator, buffer_store: BufferStore) !Model {
    return populateModelWithPrefix(Model, allocator, buffer_store, "");
}

/// Creates a Model struct with tensor shapes read from the given TensorStore,
/// using a given prefix.
/// The result can be used to pass to `compileWithModel`.
///
/// * The `Tensor` field `Model.a.b` will be populated with a `Tensor`
/// whose shape is read from the "prefix.a.b" tensor.
/// * If `Model` contains a list of layers, then the field:
/// `Model.layers[2].a.b` will be populated from the "prefix.layers.2.a.b" tensor.
pub fn populateModelWithPrefix(comptime Model: type, allocator: std.mem.Allocator, store: BufferStore, prefix: []const u8) !Model {
    var model: Model = undefined;

    var prefix_builder: PrefixBuilder = .{};
    try prefix_builder.push(allocator, prefix);
    defer prefix_builder.deinit(allocator);

    const unique_id = zml.Tensor._reserveIdRange(@intCast(store.buffers.count()));
    const ok = _populateStruct(allocator, &prefix_builder, unique_id, store, &model, true) catch |err| {
        std.debug.panic("Can't populate model of type {s}: {s}", .{ @typeName(type), @errorName(err) });
    };
    if (!ok) return error.TensorNotFound;
    return model;
}

/// A struct containing all the buffers and metadata found in a model file.
pub const BufferStore = struct {
    pub const Buffers = std.StringArrayHashMapUnmanaged(HostBuffer);
    pub const Metadatas = std.StringArrayHashMapUnmanaged(Metadata);

    arena: std.heap.ArenaAllocator,
    files: []MemoryMappedFile = &.{},
    buffers: Buffers = .{},
    _metadata: Metadatas = .{},

    /// Create an empty BufferStore. Takes owneship of the given files.
    pub fn init(allocator: std.mem.Allocator, files: []const MemoryMappedFile) error{OutOfMemory}!BufferStore {
        var self: zml.aio.BufferStore = .{
            .arena = std.heap.ArenaAllocator.init(allocator),
        };
        self.files = try self.arena.allocator().dupe(MemoryMappedFile, files);
        return self;
    }

    pub fn deinit(self: BufferStore) void {
        for (self.files) |*file| {
            file.deinit();
        }
        self.arena.deinit();
    }

    pub fn get(self: BufferStore, key: []const u8) ?HostBuffer {
        return self.buffers.get(key);
    }

    /// Count layers starting with the given prefix.
    pub fn countLayers(self: BufferStore, prefix: []const u8) usize {
        // Note: This is kinda inefficient
        const digit_start_index = prefix.len + 1;
        var it = self.buffers.iterator();
        var maybe_max_index: ?usize = null;
        while (it.next()) |entry| {
            if (!std.mem.startsWith(u8, entry.key_ptr.*, prefix)) continue;

            const next_dot_index = std.mem.indexOfScalarPos(u8, entry.key_ptr.*, digit_start_index, '.') orelse entry.key_ptr.len;
            const index = std.fmt.parseInt(usize, entry.key_ptr.*[digit_start_index..next_dot_index], 10) catch continue;
            if (maybe_max_index) |*max_index| {
                max_index.* = @max(max_index.*, index);
            } else {
                maybe_max_index = index;
            }
        }

        return if (maybe_max_index) |index| index + 1 else 0;
    }

    pub fn metadata(self: BufferStore, key: []const u8, comptime tag: std.meta.FieldEnum(Metadata)) ?std.meta.FieldType(Metadata, tag) {
        const wrapped_value = self._metadata.get(key) orelse return null;

        if (wrapped_value != tag) {
            zml.log.err("Tried to interpret metadata '{s}' as {}, but was of type {}", .{ key, tag, wrapped_value });
            @panic("invalid metadata type");
        }
        return @field(wrapped_value, @tagName(tag));
    }

    pub fn metadataSlice(self: BufferStore, key: []const u8, comptime tag: Metadata.ItemType) ?[]const tag.toZigType() {
        const wrapped_value = self._metadata.get(key) orelse return null;
        const true_tag = std.meta.stringToEnum(std.meta.FieldEnum(Metadata), @tagName(tag)).?;
        if (wrapped_value == true_tag) {
            return @field(wrapped_value, "array_" ++ @tagName(tag));
        }

        return null;
    }
};

pub const Metadata = union(enum) {
    null: void,
    int: i64,
    float: f64,
    bool: bool,
    string: []const u8,

    array_bool: []const bool,
    array_int: []const i64,
    array_float: []const f64,
    array_string: []const []const u8,

    pub const ItemType = enum {
        int,
        float,
        bool,
        string,

        pub fn toZigType(comptime kind: ItemType) type {
            return switch (kind) {
                .int => i64,
                .float => f64,
                .bool => bool,
                .string => []const u8,
            };
        }
    };

    pub fn wrap(x: anytype) Metadata {
        return switch (@TypeOf(x)) {
            inline u8, i8, u16, i16, u32, i32, u64, i64 => .{ .int = @intCast(x) },
            inline f16, f32, f64 => .{ .float = @floatCast(x) },
            bool => .{ .bool = x },
            []const u8 => .{ .string = x },
            else => @panic("Unsupported type for zml.aio.Value: " ++ @typeName(@TypeOf(x))),
        };
    }

    pub fn copySlice(allocator: std.mem.Allocator, any_slice: anytype) !Metadata {
        return switch (@TypeOf(any_slice[0])) {
            inline u8, i8, u16, i16, u32, i32, u64, i64 => {
                const res = try allocator.alloc(i64, any_slice.len);
                for (res, any_slice) |*r, val| r.* = @intCast(val);
                return .{ .array_int = res };
            },
            inline f16, f32, f64 => {
                const res = try allocator.alloc(f64, any_slice.len);
                for (res, any_slice) |*r, val| r.* = @floatCast(val);
                return .{ .array_float = res };
            },
            bool => .{ .array_bool = try allocator.dupe(bool, any_slice) },
            []const u8 => .{ .array_string = try allocator.dupe([]const u8, @alignCast(any_slice)) },
            else => @panic("Unsupported type for zml.aio.Value: " ++ @typeName(@TypeOf(any_slice))),
        };
    }

    pub fn format(
        self: Metadata,
        comptime fmt: []const u8,
        options: std.fmt.FormatOptions,
        writer: anytype,
    ) !void {
        _ = fmt;
        _ = options;
        switch (self) {
            .null => _ = try writer.write("null"),
            inline .bool, .array_bool => |b| try writer.print("{any}", .{b}),
            inline else => |v| try writer.print("{d}", .{v}),
        }
    }
};

/// A file containing contiguous/non-contiguous buffers, that can be read with mmap
/// (assumes contiguous if `strides` is `null`).
/// This struct is meant to be wrapped into a format specific struct, like io.gguf.File.
pub const MemoryMappedFile = struct {
    /// underlying file handle
    file: asynk.File,
    data: []align(std.mem.page_size) const u8,
    data_offset: u64 = 0,

    pub fn init(file: asynk.File) !MemoryMappedFile {
        const data_len: usize = (try file.stat()).size;
        const data_ = try asynk.callBlocking(std.posix.mmap, .{
            null,
            data_len,
            std.posix.PROT.READ,
            .{ .TYPE = .PRIVATE },
            file.handle(),
            0,
        });

        try asynk.callBlocking(posix.madvise, .{
            data_.ptr,
            @as(usize, @intCast(data_.len)),
            @as(u32, @intCast(c.MADV_SEQUENTIAL)),
        });

        return .{
            .file = file,
            .data = data_,
        };
    }

    pub fn mappedSlice(self: MemoryMappedFile, start: usize, len: usize) []const u8 {
        return self.data[self.data_offset + start ..][0..len];
    }

    pub fn deinit(self: *MemoryMappedFile) void {
        std.posix.munmap(self.data);
        self.file.close() catch @panic("failed to close file");
        self.* = undefined;
    }
};

/// Helper handling prefix building.
///
/// This allows to easily push/pop prefixes and handles the generation of the string with the correct format.
const PrefixBuilder = struct {
    /// Stores the computed prefix.
    data: std.ArrayListUnmanaged(u8) = .{},
    /// Stack storing the size of the intermediary prefix.
    subprefixes: std.ArrayListUnmanaged(u32) = .{},

    pub fn deinit(self: *PrefixBuilder, allocator: std.mem.Allocator) void {
        self.data.deinit(allocator);
        self.subprefixes.deinit(allocator);
    }

    pub fn push(self: *PrefixBuilder, allocator: std.mem.Allocator, prefix: []const u8) !void {
        const old_len: u32 = @intCast(self.data.items.len);
        try self.subprefixes.append(allocator, old_len);
        errdefer _ = self.subprefixes.pop();

        if (old_len == 0) {
            try self.data.appendSlice(allocator, prefix);
        } else {
            try self.data.ensureUnusedCapacity(allocator, prefix.len + 1);
            self.data.appendAssumeCapacity('.');
            self.data.appendSliceAssumeCapacity(prefix);
        }
    }

    pub fn pushDigit(self: *PrefixBuilder, allocator: std.mem.Allocator, idx: usize) !void {
        const old_len: u32 = @intCast(self.data.items.len);
        try self.subprefixes.append(allocator, old_len);
        errdefer _ = self.subprefixes.pop();

        try self.data.ensureUnusedCapacity(allocator, 16);
        if (old_len > 0) {
            self.data.appendAssumeCapacity('.');
        }
        try self.data.writer(allocator).print("{d}", .{idx});
    }

    pub fn pop(self: *PrefixBuilder) void {
        const last_prefix_len = self.subprefixes.popOrNull() orelse unreachable;
        self.data.shrinkRetainingCapacity(last_prefix_len);
    }
};

fn _populateStruct(
    allocator: std.mem.Allocator,
    prefix_builder: *PrefixBuilder,
    unique_id: u64,
    buffer_store: BufferStore,
    obj: anytype,
    required: bool,
) !bool {
    const err_msg = "_populateStruct must be called with a pointer to type. Received ";
    const type_info, const T = switch (@typeInfo(@TypeOf(obj))) {
        .Pointer => |ptr_info| switch (ptr_info.size) {
            .One => .{ @typeInfo(ptr_info.child), ptr_info.child },
            else => @compileError(err_msg ++ @typeName(@TypeOf(obj))),
        },
        else => @compileError(err_msg ++ @typeName(@TypeOf(obj))),
    };

    const prefix = prefix_builder.data.items;
    if (T == zml.Tensor) {
        return if (buffer_store.buffers.getIndex(prefix)) |entry_idx| {
            const buffer = buffer_store.get(prefix).?;
            obj.* = zml.Tensor{
                ._shape = buffer.shape(),
                ._id = .{ .buffer_id = unique_id + entry_idx },
                ._donation = .input_buffer,
            };
            return true;
        } else {
            if (required) {
                log.err("Tensor not found: {s} ({d})", .{ prefix, buffer_store.buffers.count() });
            }
            return false;
        };
    }

    return switch (type_info) {
        .Pointer => |ptr_info| {
            if (ptr_info.size == .Slice) {
                obj.* = &.{};

                const len = buffer_store.countLayers(prefix);
                if (len > 0) {
                    obj.* = try allocator.alloc(ptr_info.child, len);

                    for (obj.*, 0..) |*value, i| {
                        try prefix_builder.pushDigit(allocator, i);
                        defer prefix_builder.pop();
                        const found = try _populateStruct(allocator, prefix_builder, unique_id, buffer_store, value, required);
                        if (!found) {
                            log.err("Not able to load {s} as {s}", .{ prefix_builder.data.items, @typeName(ptr_info.child) });
                            return false;
                        }
                    }
                } else if (required) {
                    log.warn("No layer found at {s}", .{prefix});
                }
                return true;
            } else {
                log.err("{s} - {s}: {s} type not supported", .{ @src().fn_name, prefix, @typeName(T) });
                return false;
            }
        },
        .Array => |arr_info| {
            for (obj, 0..) |*value, i| {
                try prefix_builder.pushDigit(allocator, i);
                defer prefix_builder.pop();
                const found = try _populateStruct(allocator, prefix_builder, unique_id, buffer_store, value, required);
                if (!found) {
                    log.err("Not able to load {s} as {s}", .{ prefix_builder.data.items, @typeName(arr_info.child) });
                    return false;
                }
            }
            return true;
        },
        .Struct => |struct_info| {
            var partial_struct = false;
            inline for (struct_info.fields) |field| {
                if (field.is_comptime or @sizeOf(field.type) == 0) continue;
                try prefix_builder.push(allocator, field.name);
                defer prefix_builder.pop();

                var has_default = false;
                if (field.default_value) |_| has_default = true;
                const field_found = try _populateStruct(allocator, prefix_builder, unique_id, buffer_store, &@field(obj, field.name), required and !has_default);
                partial_struct = partial_struct or field_found;
                if (!field_found) {
                    if (field.default_value) |v| {
                        @field(obj, field.name) = @as(*const field.type, @alignCast(@ptrCast(v))).*;
                    } else {
                        if (partial_struct) {
                            log.warn("Incomplete metadata '{0s}': {1s}. Missing field: '{2s}'. '{0s}' will be ignored.", .{ prefix, @typeName(T), field.name });
                            obj.* = undefined;
                            return false;
                        }

                        return false;
                    }
                }
            }
            return true;
        },
        .Optional => |opt_info| {
            obj.* = @as(opt_info.child, undefined);
            const found = try _populateStruct(allocator, prefix_builder, unique_id, buffer_store, &(obj.*.?), false);
            if (!found) obj.* = null;
            return true;
        },
        .Int => {
            obj.* = undefined;
            return true;
        },
        .Float => {
            obj.* = undefined;
            return true;
        },
        .Void => true,
        .Union => true,
        else => if (required) {
            log.err("{s}: {s} type not supported", .{ prefix, @typeName(T) });
            return error.UnsupportedMetadataType;
        } else return false,
    };
}

test populateModel {
    const Model = struct {
        a: zml.Tensor,
        b: struct { a: zml.Tensor, b: u32 },
        c: []zml.Tensor,
        d: []struct { a: zml.Tensor, b: u32 },
        e: struct { zml.Tensor, u32, struct { a: u32, b: zml.Tensor, c: void } },
        f: ?zml.Tensor,
        g: ?zml.Tensor,

        // Create a fake HostBuffer, we use the given integer to identify the created buffer.
        fn _newHostBuffer(n: u32) zml.HostBuffer {
            return .{ ._shape = zml.Shape.init(.{n}, .f16), .data = undefined };
        }
    };

    var arena_state = std.heap.ArenaAllocator.init(std.testing.allocator);
    defer arena_state.deinit();
    var store: BufferStore = .{ .arena = arena_state };
    try store.buffers.ensureUnusedCapacity(arena_state.allocator(), 16);
    store.buffers.putAssumeCapacity("a", Model._newHostBuffer(10));
    store.buffers.putAssumeCapacity("b.a", Model._newHostBuffer(20));
    store.buffers.putAssumeCapacity("c.0", Model._newHostBuffer(30));
    store.buffers.putAssumeCapacity("c.1", Model._newHostBuffer(31));
    store.buffers.putAssumeCapacity("c.2", Model._newHostBuffer(32));
    store.buffers.putAssumeCapacity("d.0.a", Model._newHostBuffer(40));
    store.buffers.putAssumeCapacity("d.1.a", Model._newHostBuffer(41));
    store.buffers.putAssumeCapacity("d.2.a", Model._newHostBuffer(42));
    store.buffers.putAssumeCapacity("e.0", Model._newHostBuffer(50));
    store.buffers.putAssumeCapacity("e.2.b", Model._newHostBuffer(51));
    store.buffers.putAssumeCapacity("f", Model._newHostBuffer(60));
    // no entry for g.
    store.buffers.putAssumeCapacity("unused_entry", Model._newHostBuffer(1000));

    const model = try populateModel(Model, arena_state.allocator(), store);

    try std.testing.expectEqual(10, model.a.dim(0));
    try std.testing.expectEqual(20, model.b.a.dim(0));
    try std.testing.expectEqual(3, model.c.len);
    try std.testing.expectEqual(30, model.c[0].dim(0));
    try std.testing.expectEqual(31, model.c[1].dim(0));
    try std.testing.expectEqual(32, model.c[2].dim(0));
    try std.testing.expectEqual(3, model.d.len);
    try std.testing.expectEqual(40, model.d[0].a.dim(0));
    try std.testing.expectEqual(41, model.d[1].a.dim(0));
    try std.testing.expectEqual(42, model.d[2].a.dim(0));
    try std.testing.expectEqual(50, model.e[0].dim(0));
    try std.testing.expectEqual(51, model.e[2].b.dim(0));
    try std.testing.expectEqual(60, model.f.?.dim(0));
    try std.testing.expectEqual(null, model.g);
}

/// Creates a bufferized version of a Model from the given BufferStore. For details about
/// bufferization, see the documentation of Bufferized(T).
///
/// This will represent the weights of the model, loaded on a specific platform.
/// It can be used with a `module.Exe` (a compiled version of the same Model), to make a
/// `module.ExeWithWeights` ready to be called.
///
/// The `init_args` are used to initialize the non Buffer fields, using `Model.init` function.
pub fn loadBuffers(
    comptime Model: type,
    init_args: anytype,
    buffer_store: BufferStore,
    allocator: std.mem.Allocator,
    platform: zml.Platform,
) !zml.Bufferized(Model) {
    var arena_state = std.heap.ArenaAllocator.init(allocator);
    defer arena_state.deinit();
    const arena = arena_state.allocator();
    var model: Model = try zml.aio.populateModel(Model, arena, buffer_store);

    // If the Model has a "init" function, call it with the given parameters.
    if (@hasDecl(Model, "init")) {
        @call(.auto, Model.init, .{&model} ++ init_args);
    } else {
        stdx.debug.assertComptime(@TypeOf(init_args) == void or @TypeOf(init_args) == @TypeOf(.{}), "Model of type {} has no init function, so `loadBuffers` should be call with init_args set to {{}} (void)", .{Model});
    }

    return loadModelBuffersWithPrefix(Model, model, buffer_store, allocator, platform, "");
}

/// Creates a bufferized version of a Model from the given BufferStore. For details about
/// bufferization, see the documentation of Bufferized(T).
///
/// This will represent the weights of the model, loaded on a specific platform.
/// It can be used with a `module.Exe` (a compiled version of the same Model), to make a
/// `module.ExeWithWeights` ready to be called.
pub fn loadModelBuffers(
    comptime Model: type,
    model: Model,
    buffer_store: BufferStore,
    allocator: std.mem.Allocator,
    platform: zml.Platform,
) !zml.Bufferized(Model) {
    return try loadModelBuffersWithPrefix(Model, model, buffer_store, allocator, platform, "");
}

/// Creates a bufferized version of a Model from the given BufferStore and the given prefix.
/// For details about bufferization, see the documentation of Bufferized(T).
///
/// This will represent the weights of the model, loaded on a specific platform.
/// It can be used with a `module.Exe` (a compiled version of the same Model), to make a
/// `module.ExeWithWeights` ready to be called.
pub fn loadModelBuffersWithPrefix(
    comptime Model: type,
    model: Model,
    buffer_store: BufferStore,
    allocator: std.mem.Allocator,
    platform: zml.Platform,
    prefix: []const u8,
) !zml.Bufferized(Model) {
    // Allocate the bufferized version.
    // We copy the shape, and let visitStructAndLoadBuffer write the other fields.
    // to write them just afterward.
    var res: zml.Bufferized(Model) = undefined;
    try zml.meta.mapAlloc(struct {
        pub fn initBuffer(_: void, tensor: zml.Tensor) zml.Buffer {
            return .{ ._shape = tensor.shape(), ._api = undefined, ._shards = undefined };
        }
    }.initBuffer, allocator, {}, model, &res);

    var prefix_builder: PrefixBuilder = .{};
    try prefix_builder.push(allocator, prefix);
    defer prefix_builder.deinit(allocator);

    try visitStructAndLoadBuffer(allocator, &prefix_builder, buffer_store, &res, platform);
    return res;
}

/// Takes a bufferized version of a `model`, ie a mirror struct of the `model`, and deinit all the
/// Buffer found.
pub fn unloadBuffers(model: anytype) void {
    zml.meta.visit((struct {
        fn cb(_: void, buffer: *zml.Buffer) void {
            buffer.deinit();
        }
    }).cb, {}, model);
}

<<<<<<< HEAD
/// Assists in debuggigng `BufferNotFound` error
/// This is useful when a buffer key is not found and you want to identify possible alternatives (or typos)
fn findSimilarBufferKeys(original_key: []const u8, store: BufferStore, temp_allocator: std.mem.Allocator) void {
    const suffixes = [_][]const u8{ "", ".weight", ".bias" };
    var shown_keys = std.StringHashMap(void).init(temp_allocator);
    defer shown_keys.deinit();

    // remove suffix .weight and .bias
    var base_key = original_key;
    for (suffixes) |suffix| {
        if (std.mem.endsWith(u8, original_key, suffix)) {
            base_key = original_key[0 .. original_key.len - suffix.len];
            break;
        }
    }

    // first test: look for exact matches
    var matches: usize = 0;
    var it = store.buffers.iterator();
    while (it.next()) |entry| {
        const key = entry.key_ptr.*;
        if (std.mem.startsWith(u8, key, base_key)) {
            if (matches == 0) log.warn("Similar buffers found:", .{});
            if (!shown_keys.contains(key)) {
                log.warn("  - {s}: {}", .{ key, entry.value_ptr.*.shape() });
                shown_keys.put(key, {}) catch continue;
                matches += 1;
            }
        }
    }

    // second test: progressive partial matches
    if (matches == 0) {
        var components = std.mem.splitScalar(u8, base_key, '.');
        while (components.next()) |component| {
            matches = 0;
            it = store.buffers.iterator();
            while (it.next()) |entry| {
                const key = entry.key_ptr.*;
                if (std.mem.indexOf(u8, key, component) != null and !shown_keys.contains(key)) {
                    if (matches == 0) log.warn("Partial matches for '{s}':", .{component});
                    log.warn("  - {s}: {}", .{ key, entry.value_ptr.*.shape() });
                    shown_keys.put(key, {}) catch continue;
                    matches += 1;
                    if (matches >= 5) break;
                }
            }
            if (matches > 0) break;
        }
    }
=======
/// deinit all buffers in the given struct
pub fn awaitAll(buffers: anytype) !void {
    // TODO: implement once we have async buffers.
    _ = buffers;
>>>>>>> 5de2adce
}

fn visitStructAndLoadBuffer(allocator: std.mem.Allocator, prefix_builder: *PrefixBuilder, buffer_store: BufferStore, obj: anytype, platform: zml.Platform) !void {
    const err_msg = "visitStructAndLoadBuffer must be called with a pointer to type. Received ";
    const type_info, const T = switch (@typeInfo(@TypeOf(obj))) {
        .Pointer => |ptr_info| switch (ptr_info.size) {
            .One => .{ @typeInfo(ptr_info.child), ptr_info.child },
            else => @compileError(err_msg ++ @typeName(@TypeOf(obj))),
        },
        else => @compileError(err_msg ++ @typeName(@TypeOf(obj))),
    };

    const prefix = prefix_builder.data.items;
    if (T == zml.Buffer) {
        return if (buffer_store.get(prefix)) |host_buffer| {
            // obj._shape has been set inside `loadModelBuffersWithPrefix`, before calling us.
            var buf_with_metadata = host_buffer;
            log.debug("Loading buffer {s} ({})", .{ prefix, obj._shape });
            stdx.debug.assert(host_buffer.shape().eql(obj._shape), "loadModelBuffers expects to find the same shapes in the model and in the buffer store, got {} and {} for tensor {s}", .{ obj._shape, host_buffer, prefix });
            buf_with_metadata._shape = obj._shape;
            obj.* = try zml.Buffer.from(platform, buf_with_metadata);
        } else {
            log.err("Buffer not found: {s}", .{prefix});

            findSimilarBufferKeys(prefix, buffer_store, allocator);

            return error.BufferNotFound;
        };
    } else if (T == zml.Shape) return;

    switch (type_info) {
        .Pointer => |ptr_info| {
            if (ptr_info.size == .Slice) {
                for (obj.*, 0..) |*value, i| {
                    try prefix_builder.pushDigit(allocator, i);
                    defer prefix_builder.pop();

                    try visitStructAndLoadBuffer(allocator, prefix_builder, buffer_store, value, platform);
                }
            } else stdx.debug.compileError("type not supported by visitStructAndLoadBuffer: {}", .{T});
        },
        .Array => {
            for (obj, 0..) |*value, i| {
                try prefix_builder.pushDigit(allocator, i);
                defer prefix_builder.pop();
                try visitStructAndLoadBuffer(allocator, prefix_builder, buffer_store, value, platform);
            }
        },

        .Struct => |struct_info| {
            inline for (struct_info.fields) |field| {
                if (field.is_comptime or @sizeOf(field.type) == 0) continue;
                try prefix_builder.push(allocator, field.name);
                defer prefix_builder.pop();

                try visitStructAndLoadBuffer(allocator, prefix_builder, buffer_store, &@field(obj, field.name), platform);
            }
        },
        .Optional => {
            if (obj.*) |*obj_val| {
                try visitStructAndLoadBuffer(allocator, prefix_builder, buffer_store, obj_val, platform);
            }
        },
        else => {},
    }
}<|MERGE_RESOLUTION|>--- conflicted
+++ resolved
@@ -574,7 +574,6 @@
     }).cb, {}, model);
 }
 
-<<<<<<< HEAD
 /// Assists in debuggigng `BufferNotFound` error
 /// This is useful when a buffer key is not found and you want to identify possible alternatives (or typos)
 fn findSimilarBufferKeys(original_key: []const u8, store: BufferStore, temp_allocator: std.mem.Allocator) void {
@@ -625,12 +624,12 @@
             if (matches > 0) break;
         }
     }
-=======
+}
+
 /// deinit all buffers in the given struct
 pub fn awaitAll(buffers: anytype) !void {
     // TODO: implement once we have async buffers.
     _ = buffers;
->>>>>>> 5de2adce
 }
 
 fn visitStructAndLoadBuffer(allocator: std.mem.Allocator, prefix_builder: *PrefixBuilder, buffer_store: BufferStore, obj: anytype, platform: zml.Platform) !void {

--- conflicted
+++ resolved
@@ -1,19 +1,11 @@
 const std = @import("std");
 
-<<<<<<< HEAD
-const mlir = @import("mlir");
-
-const Context = @import("../context.zig").Context;
-const module = @import("../module.zig");
-const mlir_ext = @import("../mlir.zig").ext;
-=======
->>>>>>> 7db76fda
 const dialect = @import("mlir/dialects");
 
 const Context = @import("../context.zig").Context;
 const DataType = @import("../dtype.zig").DataType;
 const Data = @import("../dtype.zig").Data;
-const mlir = @import("../mlir.zig");
+const mlir_ext = @import("../mlir.zig").ext;
 const module = @import("../module.zig");
 const CompilationContext = module.CompilationContext;
 const SdpaOpts = @import("../nn.zig").SdpaOpts;
@@ -138,13 +130,8 @@
             .api_version = .original,
         },
         &.{
-<<<<<<< HEAD
             mlir_ext.mlirType(mlir_ctx, q.shape()),
-            mlir.RankedTensorType.init(&.{0}, mlir.IntegerType(.u8).init(mlir_ctx).asType()).asType(),
-=======
-            mlir.ext.mlirType(mlir_ctx, q.shape()),
             .tensor(&.{0}, .int(mlir_ctx, .u8)),
->>>>>>> 7db76fda
         },
         loc,
     );

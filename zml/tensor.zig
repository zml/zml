const builtin = @import("builtin");
const std = @import("std");
const assert = std.debug.assert;
const testing = std.testing;

const meta = @import("meta.zig");
const mlir = @import("mlir.zig");
const ops = @import("ops.zig");
const module = @import("module.zig");

const Location = mlir.Location;
const CompilationContext = module.CompilationContext;
const Shape = @import("shape.zig").Shape;
const Buffer = @import("buffer.zig").Buffer;
const HostBuffer = @import("hostbuffer.zig").HostBuffer;
const Data = @import("dtype.zig").Data;
const DataType = @import("dtype.zig").DataType;
const Platform = @import("platform.zig").Platform;
const EnumLiteral = @TypeOf(.enum_literal);

const dialect = struct {
    const stablehlo = @import("mlir/dialects").stablehlo;
};

const scoped_log = std.log.scoped(.zml_tensor);

test {
    std.testing.refAllDecls(Tensor);
}

/// Represents an abstract Tensor object, which can be the input,
/// output, weight or activations of a neural network.
/// Tensor are abstract in the sense they only represent a computation,
/// but not a specific memory buffer.
/// Tensor namespace contains most of linear algebra needed to
/// represent mathematical operations.
/// More operations are available in `zml.nn` and `zml.torch` namespaces.
pub const Tensor = struct {
    _shape: Shape,
    _id: _Id,
    _donation: _Donation = .no_buffer,

    pub const _Donation = union(enum) { no_buffer, input_buffer, arg: u16 };
    pub const _Id = union(enum) { mlir: mlir.Value, buffer_id: u64, arg_id: u64 };

    pub const MAX_RANK = Shape.MAX_RANK;

    /// Returns the current compilation context.
    pub fn getContext(self: Tensor) *CompilationContext {
        _ = self;
        return CompilationContext.current();
    }

    pub fn format(
        self: Tensor,
        comptime fmt: []const u8,
        options: std.fmt.FormatOptions,
        writer: anytype,
    ) !void {
        _ = fmt;
        _ = options;
        try writer.print("Tensor({_})", .{self._shape});
    }

    /// Returns the shape of a Tensor.
    pub fn shape(self: Tensor) Shape {
        return self._shape;
    }

    /// Returns the datatype of a Tensor.
    pub fn dtype(self: Tensor) DataType {
        return self._shape.dtype();
    }

    /// Returns the rank of a Tensor.
    pub inline fn rank(self: Tensor) u4 {
        return self._shape.rank();
    }

    /// Returns the number of element of a Tensor.
    pub fn count(self: Tensor) usize {
        return self._shape.count();
    }

    /// Returns the size in bytes of a Tensor.
    pub fn byteSize(self: Tensor) usize {
        return self._shape.byteSize();
    }

    /// Internal use
    ///
    /// Creates a tensor from a Shape and an mlir.Value.
    pub fn _result(sh: Shape, val: mlir.Value) Tensor {
        const res: Tensor = .{
            ._shape = sh,
            ._id = .{ .mlir = val },
        };

        if (builtin.mode == .Debug) {
            // Check that the MLIR value actually have the same shape.
            const other = fromMlirValue(val);
            meta.internalAssert(sh.eql(other._shape), "Created a {} from Mlir value but expected {}", .{ other._shape, res._shape });
        }

        return res;
    }

    /// Creates a Tensor from a mlir.Value
    ///
    /// The shape is derived from the type of the mlir.Value.
    pub fn fromMlirValue(val: mlir.Value) Tensor {
        const ranked_tensor = val.getType().as(mlir.RankedTensorType).?;
        const n = ranked_tensor.getRank();

        meta.assert(n <= MAX_RANK, "Can't represent MLIR tensor of rank {}, max supported rank is {}.", .{ n, MAX_RANK });

        var sh: Shape = .{ ._dtype = mlir.ext.Type.toDType(ranked_tensor.getElementType()) };
        for (0..n) |i| {
            sh._dims.appendAssumeCapacity(ranked_tensor.getDimension(i));
        }
        sh._tags.resize(n) catch unreachable;

        return .{ ._shape = sh, ._id = .{ .mlir = val } };
    }

    /// Returns the dimension of axis 'axis_'.
    ///
    /// 'axis_' can be a signed integer or a tag.
    pub fn dim(self: Tensor, axis_: anytype) i64 {
        return self._shape.dim(axis_);
    }

    /// Returns the dimensions of a Tensor as a slice.
    pub fn dims(self: *const Tensor) []const i64 {
        return self._shape.dims();
    }

    /// Returns the index of axis 'axis_'.
    ///
    /// 'axis_' can be a signed integer or a tag.
    pub fn axis(self: Tensor, axis_: anytype) u3 {
        return self._shape.axis(axis_);
    }

    /// Returns a Tensor tagged with the tags in 'tagz'.
    pub fn withTags(self: Tensor, tagz: anytype) Tensor {
        var res = self;
        res._shape = self._shape.withTags(tagz);
        return res;
    }

    /// Returns a Tensor tagged partially with the tags in 'tagz'.
    ///
    /// If 'tagz' is of length n, the n last dimensions of the Tensor will be tagged.
    pub fn withPartialTags(self: Tensor, tagz: anytype) Tensor {
        var res = self;
        res._shape = self._shape.withPartialTags(tagz);
        return res;
    }

    pub fn withSharding(self: Tensor, axes_: anytype) Tensor {
        return switch (self._id) {
            .arg_id, .mlir => {
                const ctx = self.getContext();
                var res = self;
                res._shape = self._shape.withSharding(axes_);

                const sharding = ctx.getShardingAttr(res._shape);

                const op = dialect.stablehlo.sharding(
                    ctx.mlirCtx(),
                    &.{self.value()},
                    sharding,
                    &.{self.value().getType()},
                    ctx.mlirCtx().location(@src()),
                );

                return _result(res._shape, op.result(0));
            },
            .buffer_id => {
                var res = self;
                res._shape = self._shape.withSharding(axes_);
                return res;
            },
        };
    }

    /// Returns a Tensor with new tag names.
    pub fn rename(self: Tensor, renames: anytype) Tensor {
        var res = self;
        res._shape = self._shape.rename(renames);
        return res;
    }

    pub fn renameAxis(self: Tensor, ax: i8, name: EnumLiteral) Tensor {
        var res = self;
        res._shape._tags.set(self.axis(ax), @tagName(name).ptr);
        return res;
    }

    /// Returns the mlir.Value associated with the Tensor.
    ///
    /// This will fail if used outside of a compilation context.
    pub fn value(self: Tensor) mlir.Value {
        return self.getContext().getValueAndDonation(self)[0];
    }
    /// Tell PJRT compiler that memory should be reuse between the two tensors.
    /// The compiler is already aggressively reusing tensors for intermediate results,
    /// but this API allows to reuse buffer between input and output arguments
    /// of a given function.
    /// Note this is visible from the outside. The caller of a function with donations
    /// is not allowed to reuse the donated input buffer after the call.
    /// For `reuseBuffer` to be effective, it needs to propagate all the way through the output.
    pub fn reuseBuffer(self: Tensor, origin: Tensor) Tensor {
        // Note: check donation docs, this may be too permissive.
        meta.assert(self.byteSize() == origin.byteSize(), "Can't reuse buffers between tensors of different size: {} and {}", .{ self, origin });

        // TODO: should we store all donations inside the context ?
        var res = self;
        res._donation = self.getContext().getValueAndDonation(origin)[1];

        return res;
    }

    var _global_tensor_counter: u64 = 0;

    /// Internal use
    pub fn reserveIdRange(len: u32) u64 {
        return @atomicRmw(u64, &_global_tensor_counter, .Add, len, .seq_cst);
    }

    /// Internal use
    pub fn setUniqueId(self: *Tensor) void {
        self._id = .{ .buffer_id = reserveIdRange(1) };
    }

    /// Returns a Tensor containing the absolute value of each element of the input Tensor.
    pub fn abs(self: Tensor) Tensor {
        const loc = self.getContext().mlirCtx().location(@src());
        const op = dialect.stablehlo.abs(self.getContext().mlirCtx(), self.value(), loc);
        const dt = switch (self.dtype()) {
            .c64 => .f32,
            .c128 => .f64,
            else => self.dtype(),
        };

        return _result(self._shape.withDtype(dt), op.result(0));
    }

    /// Returns a Tensor whose elements have been bitcast to a target datatype.
    ///
    /// The Tensor shape needs to be compatible with the target datatype.
    pub fn bitCast(self: Tensor, dt: DataType) Tensor {
        const src_bit_size = self.dtype().bitSizeOf();
        const tgt_bit_size = dt.bitSizeOf();
        var res_shape = if (src_bit_size == tgt_bit_size)
            self._shape
        else if (src_bit_size > tgt_bit_size) gt: {
            const new_dim = std.math.divExact(u16, src_bit_size, tgt_bit_size) catch std.debug.panic("bitcast expects target datatype to be a multiple of source datatype when upcasting, got {} (bitsize of {}) and {} (bitsize of {})", .{ self.dtype(), src_bit_size, dt, tgt_bit_size });
            var res = self._shape;
            res = res.append(.{ .bitcast = new_dim });
            break :gt res;
        } else lt: {
            // several contiguous elements of self maps to one element of the result
            meta.assert(self.dim(-1) * src_bit_size == tgt_bit_size, "bitcast expects elements of the input tensor last dimension to map to one element of the target datatype, got {0} elements (bitsize of {0}x{1}={2}) and {3} (bitsize of {4})", .{ self.dim(-1), src_bit_size, self.dim(-1) * src_bit_size, dt, tgt_bit_size });
            break :lt self._shape.remove(-1);
        };

        res_shape = res_shape.withDtype(dt);

        const loc = self.getContext().mlirCtx().location(@src()).namedFmt(self.getContext().mlirCtx(), "bitCast({})", .{dt});
        const op = dialect.stablehlo.bitcast_convert(
            self.getContext().mlirCtx(),
            self.value(),
            mlir.ext.RankedTensorType.fromShape(self.getContext().mlirCtx(), res_shape).as(mlir.Type).?,
            loc,
        );

        return _result(res_shape, op.result(0));
    }

    /// Returns a Tensor containing the element-wise number of leading 0 bits in the input Tensor.
    pub fn countLeadingZeros(self: Tensor) Tensor {
        const loc = self.getContext().mlirCtx().location(@src());
        const op = dialect.stablehlo.count_leading_zeros(self.getContext().mlirCtx(), self.value(), loc);
        return _result(self._shape, op.result(0));
    }

    /// Returns a Tensor containing booleans indicating if each element of the input Tensor is finite.
    pub fn isFinite(self: Tensor) Tensor {
        const loc = self.getContext().mlirCtx().location(@src());
        const op = dialect.stablehlo.is_finite(self.getContext().mlirCtx(), self.value(), loc);
        return _result(self._shape.withDtype(.bool), op.result(0));
    }

    /// Returns a Tensor containing the element-wise number of bits set in the input Tensor.
    pub fn popcnt(self: Tensor) Tensor {
        meta.assert(self.dtype().isInteger(), "popcnt expects tensor type to be an integer, got {}", .{self.dtype()});
        const loc = self.getContext().mlirCtx().location(@src());
        const op = dialect.stablehlo.popcnt(self.getContext().mlirCtx(), self.value(), loc);
        return _result(self._shape, op.result(0));
    }

    /// Returns a Tensor containing the sign of the input Tensor element-wise.
    pub fn sign(self: Tensor) Tensor {
        const loc = self.getContext().mlirCtx().location(@src());
        const op = dialect.stablehlo.sign(self.getContext().mlirCtx(), self.value(), loc);
        return _result(self._shape, op.result(0));
    }

    /// Returns a Tensor containing the element-wise remainder of dividend 'self' and divisor 'other'.
    pub fn remainder(self: Tensor, other: Tensor) Tensor {
        const loc = self.getContext().mlirCtx().location(@src());
        const op = dialect.stablehlo.remainder(self.getContext().mlirCtx(), self.value(), other.value(), loc);
        return _result(self._shape, op.result(0));
    }

    /// Returns a Tensor containing the element-wise remainder of dividend 'self' and divisor 'other'.
    ///
    /// See https://pytorch.org/docs/stable/generated/torch.fmod.html for more details.
    pub fn fmod(self: Tensor, divisor: f32) Tensor {
        return self.remainder(Tensor.scalar(divisor, .f32).broadcast(self._shape, &.{}));
    }

    test fmod {
        const zml = @import("zml.zig");
        const platform = zml.testing.env();

        const inputs: [2][6]f32 = .{ .{ -3.0, -2, -1, 1, 2, 3 }, .{ 1, 2, 3, 4, 5, -5 } };
        const expectations: [2][6]f32 = .{ .{ -1.0, -0.0, -1.0, 1.0, 0.0, 1.0 }, .{ 1.0000, 0.5000, 0.0000, 1.0000, 0.5000, -0.5000 } };
        const divisors: [2]f32 = .{ 2, -1.5 };

        inline for (inputs, expectations, divisors) |i, e, d| {
            const input = try zml.Buffer.fromSlice(platform, .{6}, &i);
            const output = try zml.testing.compileAndCall(platform, Tensor.fmod, .{ input, d });

            try zml.testing.expectClose(zml.HostBuffer.fromSlice(.{6}, &e), output, 1e-4);
        }
    }

    /// Returns a Tensor containing the element-wise left-shift operation of 'self' by 'other'.
    pub fn shiftLeft(self: Tensor, other: Tensor) Tensor {
        return binaryOp("shiftLeft", dialect.stablehlo.shift_left)(self, other);
    }

    /// Returns a Tensor containing the element-wise arithmetic right-shift operation of 'self' by 'other'.
    pub fn shiftRightArithmetic(self: Tensor, other: Tensor) Tensor {
        return binaryOp("shiftRightArithmetic", dialect.stablehlo.shift_right_arithmetic)(self, other);
    }

    /// Returns a Tensor containing the element-wise logical right-shift operation of 'self' by 'other'.
    pub fn shiftRightLogical(self: Tensor, other: Tensor) Tensor {
        return binaryOp("shiftRightLogical", dialect.stablehlo.shift_right_logical)(self, other);
    }

    /// Returns the Cholesky decomposition of the input Tensor.
    ///
    /// 'lower' controls the form of the outut Tensor. The output will be lower-triangular if 'lower' is true
    /// and upper-triangular otherwise.
    pub fn cholesky(self: Tensor, lower: bool) Tensor {
        meta.assert(self.rank() <= 2, "cholesky expects tensor rank to be <= 2, got {}", .{self.rank()});

        const loc = self.getContext().mlirCtx().location(@src()).namedFmt(self.getContext().mlirCtx(), "lower={}", .{lower});
        const op = dialect.stablehlo.cholesky(self.getContext().mlirCtx(), self.value(), lower, loc);
        return _result(self._shape, op.result(0));
    }

    /// Solves the system of linear equations formed by the input tensors.
    pub fn triangularSolve(self: Tensor, other: Tensor, opts: dialect.stablehlo.TriangularSolveOpts) Tensor {
        meta.assert(self.dtype() == other.dtype(), "triangularSolve expects tensors to be of the same type, got {} and {}", .{ self.dtype(), other.dtype() });
        meta.assert(self.rank() <= 2 and self.rank() == other.rank(), "triangularSolve expects tensors to have the same rank and be <= 2, got {} and {}", .{ self.rank(), other.rank() });

        const loc = self.getContext().mlirCtx().location(@src()).namedFmt(self.getContext().mlirCtx(), "opts={}", .{opts});
        const op = dialect.stablehlo.triangular_solve(self.getContext().mlirCtx(), self.value(), other.value(), loc, opts);
        return _result(self._shape, op.result(0));
    }

    /// Returns a Tensor containing the element-wise rounding towards the nearest integer, breaking ties away from zero, of the input Tensor.
    pub fn roundNearestAfz(self: Tensor) Tensor {
        meta.assert(self.dtype().isFloat(), "roundNearestAfz expects tensor type to be a float, got {}", .{self.dtype()});

        const loc = self.getContext().mlirCtx().location(@src());
        const op = dialect.stablehlo.round_nearest_afz(self.getContext().mlirCtx(), self.value(), loc);
        return _result(self._shape, op.result(0));
    }

    /// Returns a Tensor containing the element-wise rounding towards the nearest integer, breaking ties towards the even integer, of the input Tensor.
    pub fn roundNearestEven(self: Tensor) Tensor {
        meta.assert(self.dtype().isFloat(), "roundNearestEven expects tensor type to be a float, got {}", .{self.dtype()});

        const loc = self.getContext().mlirCtx().location(@src());
        const op = dialect.stablehlo.round_nearest_even(self.getContext().mlirCtx(), self.value(), loc);
        return _result(self._shape, op.result(0));
    }

    /// Returns a Tensor of complex number converted from a pair of real and imaginary Tensors.
    pub fn complex(re: Tensor, im: Tensor) Tensor {
        meta.assert(re._shape.eql(im._shape), "complex expects tensor shapes to match, got {} and {}", .{ re._shape, im._shape });
        meta.assert(re.dtype() == .f32 or re.dtype() == .f64, "complex expects tensors type to be f32 or f64, got {}", .{re.dtype()});

        const loc = re.getContext().mlirCtx().location(@src());
        const op = dialect.stablehlo.complex(re.getContext().mlirCtx(), re.value(), im.value(), loc);
        const dt: DataType = if (re.dtype() == .f32) .c64 else .c128;
        return _result(re._shape.withDtype(dt), op.result(0));
    }

    /// Returns a Tensor containing the element-wise real part of the input Tensor.
    ///
    /// Tensor type can float or complex.
    pub fn real(self: Tensor) Tensor {
        meta.assert(self.dtype().isComplex() or self.dtype().isFloat(), "real expects tensor type to be a float or a complex, got {}", .{self.dtype()});

        if (self.dtype().isFloat()) {
            return self;
        }

        const dt: DataType = switch (self.dtype()) {
            .c64 => .f32,
            .c128 => .f64,
            else => unreachable,
        };
        const loc = self.getContext().mlirCtx().location(@src());
        const op = dialect.stablehlo.real(self.getContext().mlirCtx(), self.value(), loc);
        return _result(self._shape.withDtype(dt), op.result(0));
    }

    /// Returns a Tensor containing the element-wise imaginary part of the input Tensor.
    ///
    /// Tensor type can float or complex.
    pub fn imag(self: Tensor) Tensor {
        meta.assert(self.dtype().isFloat() or self.dtype().isComplex(), "imag expects tensor type to be a float or a complex, got {}", .{self.dtype()});

        // Real tensors don't have imaginary part.
        if (self.dtype().isFloat()) {
            return Tensor.constant(self._shape, self.dtype().zero());
        }

        const dt: DataType = switch (self.dtype()) {
            .bf16, .f16, .f32, .f64 => self.dtype(),
            .c64 => .f32,
            .c128 => .f64,
            else => unreachable,
        };
        const loc = self.getContext().mlirCtx().location(@src());
        const op = dialect.stablehlo.imag(self.getContext().mlirCtx(), self.value(), loc);
        return _result(self._shape.withDtype(dt), op.result(0));
    }

    /// Returns the Fast Fourier Transform (FFT) of the input Tensor.
    pub fn fft(self: Tensor, opts: dialect.stablehlo.FftOpts) Tensor {
        // TODO: support tagged API.

        meta.assert(1 <= opts.length.len and opts.length.len <= 3, "fft expects 'opts.length' length to be between 1 and 3 (inclusive), got {}", .{opts.length.len});
        meta.assert(opts.length.len <= self.rank(), "fft expects 'opts.length' length to be less than tensor rank, got {} and {}", .{ opts.length.len, self.rank() });

        const sh = switch (opts.kind) {
            .FFT, .IFFT => blk: {
                meta.assert(self.dtype().isComplex(), "fft({any}) expects tensor type to be complex, got {}", .{ opts, self.dtype() });

                break :blk self._shape;
            },
            .RFFT => blk: {
                meta.assert(self.dtype() == .f32 or self.dtype() == .f64, "fft({}) expects tensor type to be f32 or f64, got {}", .{ opts, self.dtype() });
                meta.assert(std.mem.eql(i64, self.dims()[self.rank() - opts.length.len ..], opts.length), "fft({}) expects tensor last dimensions to match given lengths, got {} and {}", .{ opts, self.dims()[self.rank() - opts.length.len ..].len, opts.length.len });

                const dt: DataType = switch (self.dtype()) {
                    .f32 => .c64,
                    else => .c128,
                };
                const shape_ = self._shape.setDim(-1, @divExact(self.dim(-1), 2) + 1);
                break :blk shape_.withDtype(dt);
            },
            .IRFFT => blk: {
                meta.assert(self.dtype().isComplex(), "fft({any}) expects tensor type to be complex, got {}", .{ opts, self.dtype() });
                meta.assert(std.mem.eql(i64, self.dims()[self.rank() - opts.length.len ..], opts.length), "fft({any}) expects tensor last dimensions to match given lengths, got {} and {}", .{ opts, self.dims()[self.rank() - opts.length.len ..].len, opts.length.len });

                const dt: DataType = switch (self.dtype()) {
                    .c64 => .f32,
                    else => .f64,
                };
                const shape_ = self._shape.setDim(-1, @divExact(self.dim(-1) - 1, 2));
                break :blk shape_.withDtype(dt);
            },
        };

        const loc = self.getContext().mlirCtx().location(@src()).namedFmt(self.getContext().mlirCtx(), "opts={}", .{opts});
        const op = dialect.stablehlo.fft(self.getContext().mlirCtx(), self.value(), loc, opts);
        return _result(sh, op.result(0));
    }

    pub const Rng = struct {
        _state: Tensor,
        algorithm: dialect.stablehlo.RngAlgorithm.Type = .DEFAULT,

        pub fn shape() ShapeOf(Rng) {
            return .{
                ._state = Shape.init(.{2}, .u64),
            };
        }

        pub fn init(platform: Platform, seed: u128) !Bufferized(Rng) {
            const bits: [2]u64 = @bitCast(seed);
            return .{
                ._state = try Buffer.fromSlice(platform, Shape.init(.{2}, .u64), &bits),
                .algorithm = undefined,
            };
        }

        /// Returns a Tensor of the given shape, filled with uniform random bits, and a new Rng state.
        ///
        /// The given Rng state should not be used anymore (or you'll get the same numbers again).
        /// The output is guaranteed to be deterministic function of `self` Rng state,
        /// but it is not guaranteed to be deterministic between implementations.
        pub fn bitGenerator(self: Rng, sh: Shape) struct { Rng, Tensor } {
            const ctx = CompilationContext.current();
            const loc = ctx.mlirCtx().location(@src()).namedFmt(ctx.mlirCtx(), "rand.bitGen({})", .{sh});
            const op = dialect.stablehlo.rng_bit_generator(
                ctx.mlirCtx(),
                self.algorithm,
                self._state.value(),
                mlir.ext.mlirType(ctx.mlirCtx(), self._state._shape),
                mlir.ext.mlirType(ctx.mlirCtx(), sh),
                loc,
            );
            return .{ self.update(op.result(0)), _result(sh, op.result(1)) };
        }

        fn update(self: Rng, new_state: mlir.Value) Rng {
            return .{
                ._state = _result(self._state._shape, new_state).reuseBuffer(self._state),
                .algorithm = self.algorithm,
            };
        }

        /// Returns a Tensor of the given shape, filled with uniformly sampled floating point numbers from an interval,
        /// and a new Rng state.
        ///
        /// https://en.wikipedia.org/wiki/Continuous_uniform_distribution
        pub fn uniform(
            self: Rng,
            shape_: Shape,
            opts: struct { min: f64 = 0, max: f64 = 1 },
        ) struct { Rng, Tensor } {
            const dt = if (shape_.dtype().isFloat()) shape_.dtype() else .f32;

            const mantissa_bit_count = @import("dtype.zig").mantissaSize(dt);
            const bit_count: usize = dt.bitSizeOf();
            const rng_bit_count = if (mantissa_bit_count < 8) 8 else bit_count;
            const uint_dtype: DataType = switch (bit_count) {
                8 => .u8,
                16 => .u16,
                32 => .u32,
                64 => .u64,
                else => meta.panic("uniform don't support non-byte aligned dtype. Got: {}", .{shape_}),
            };

            const rng, const bits = self.bitGenerator(shape_.withDtype(uint_dtype));

            // Erase bits outside of mantissa.
            var float_bits = bits.shiftRightLogical(scalar(rng_bit_count - mantissa_bit_count, uint_dtype));

            // Set exponent bits to represent e^0 (eg 127 for f32).
            float_bits = float_bits.logical(.OR, scalar(1, dt).bitCast(uint_dtype));

            // float_bits now uniformly represents number in [1, 2[ range.
            // Let's convert to floats, and subtract one to go to [0, 1[ range.
            var floats = float_bits.bitCast(dt).sub(scalar(1, dt));
            floats = floats.mul(scalar(opts.max - opts.min, dt)).addConstant(opts.min);

            // Convert back to integer if needed.
            return .{ rng, floats.convert(shape_.dtype()) };
        }

        test uniform {
            const zml = @import("zml.zig");
            const Stats = struct {
                const Stats = @This();

                mean: Tensor,
                variance: Tensor,
                min: Tensor,
                max: Tensor,

                pub fn uniformStats(
                    rand: Rng,
                    shape_: Shape,
                    opts: struct { min: f64, max: f64 },
                ) struct { Rng, Stats } {
                    const rng, const data = rand.uniform(shape_, .{ .min = opts.min, .max = opts.max });
                    const mean_ = data.mean(0);
                    const variance = data.sub(mean_.broad(data.shape())).pow(Tensor.scalar(2, .f32)).mean(0);
                    return .{ rng, .{
                        .mean = mean_,
                        .variance = variance,
                        .min = data.min(0),
                        .max = data.max(0),
                    } };
                }
            };

            const platform = zml.testing.env();
            // Compute stats over a uniform distribution on [-2, 10].
            const rand, const stats = try zml.testing.compileAndCall(
                platform,
                Stats.uniformStats,
                .{
                    try Rng.init(platform, 1234),
                    Shape.init(.{1024}, .f32),
                    .{ .min = -2, .max = 10 },
                },
            );
            // Check the Rng state has been modified.
            try std.testing.expect(try rand._state.getValue(i128) != 1234);

            // Check the mean and variance are close to theoritical values.
            const mean_ = try stats.mean.getValue(f32);
            try std.testing.expectApproxEqAbs(4, mean_, 0.03);

            const variance = try stats.variance.getValue(f32);
            try std.testing.expectApproxEqAbs(12.0 * 12.0 / 12.0, variance, 0.01);

            // Check that no value is outside of the interval
            // and we have samples close to the edges.
            const min_ = try stats.min.getValue(f32);
            try std.testing.expect(min_ >= -2);
            try std.testing.expectApproxEqAbs(-2, min_, 0.05);

            const max_ = try stats.max.getValue(f32);
            try std.testing.expect(max_ < 10);
            try std.testing.expectApproxEqAbs(10, max_, 0.05);
        }

        /// Returns a Tensor of the given shape, filled with floating point numbers sampled from a normal distribution.
        ///
        /// Note: this uses stablehlo.rng which is deprecated.
        /// https://github.com/openxla/stablehlo/blob/main/rfcs/20240503-opset-deprecations.md
        pub fn normal(sh: Shape, opts: struct { mean: f64 = 0, stddev: f64 = 1 }) Tensor {
            meta.assert(sh.dtype().isFloat(), "normal expects tensor type to be a float, got {}", .{sh.dtype()});

            const ctx = CompilationContext.current().mlirCtx();
            const loc = ctx.location(@src()).namedFmt(ctx, "rand.normal({}, opts={})", .{ sh, opts });
            const a = Tensor.constant(.{}, Data.init(sh.dtype(), opts.mean));
            const b = Tensor.constant(.{}, Data.init(sh.dtype(), opts.stddev));
            const res_shape = Tensor.constantTensor(HostBuffer.fromSlice(.{sh.rank()}, sh.dims()));
            const op = dialect.stablehlo.rng(ctx, a.value(), b.value(), res_shape.value(), .NORMAL, loc);
            return _result(sh, op.result(0));
        }

        /// Returns a Tensor of the given shape, filled with floating point numbers sampled from a Gumbel distribution, and a new Rng state.
        ///
        /// Often used in ML because of the reparametrization tricks.
        /// Sampling from a gumbel distribution is equivalent to sample
        /// from a softmax distribution, but doesn't require to compute the sum of exponentials.
        /// https://en.wikipedia.org/wiki/Gumbel_distribution#Gumbel_reparametrization_tricks
        /// See `sampleTokens` for a practical use case.
        /// Note: we only implement the μ=0, β=1 version.
        pub fn gumbel(self: Rng, shape_: Shape) struct { Rng, Tensor } {
            const rand, const u = self.uniform(
                shape_,
                // We don't want 0 to be sampled otherwise `log` will return -inf.
                .{ .min = std.math.floatEps(f64), .max = 1 },
            );
            return .{ rand, u.log().scale(-1).log().scale(-1) };
        }

        test gumbel {
            const zml = @import("zml.zig");
            const Stats = struct {
                const Stats = @This();

                mean: Tensor,
                variance: Tensor,
                actual_dist: Tensor,

                pub fn gumbelStats(rand: Rng, target_dist: Tensor) struct { Rng, Stats } {
                    const s = Shape.init(.{ .n = 1024, .d = 4 }, .f32);
                    const rng, const data = rand.gumbel(s);
                    const flat = data.flattenAll();
                    const mean_ = flat.mean(0);
                    const variance = flat.sub(mean_.broad(flat.shape())).pow(Tensor.scalar(2, .f32)).mean(0);

                    // Test out the gumbel reparametrization trick
                    var x = target_dist.log().withTags(.{.d}).broad(s);
                    x = x.add(data);
                    const samples = x.argMax(.d, .i32).indices.squeeze(.d);

                    // count 0, 1, 2 and 3 in samples:
                    // - map 0 to 1, 1 to 2**16, 2 to 2**32, 3 to N**58
                    // - sum in u64
                    // - split to [4]u16
                    const powers = blk: {
                        var powers: [4]u64 = undefined;
                        for (&powers, 0..) |*p, i| p.* = std.math.pow(u64, 2, i * 16);
                        break :blk powers;
                    };
                    const values = Tensor.constantTensor(HostBuffer.fromArray(&powers)).withTags(.{.d});
                    const counts = values.gatherValues(.d, samples, .{}).sum(.n).bitCast(.u16);
                    const actual_dist = counts.reshape(target_dist.shape()).convert(target_dist.dtype()).divByConst(s.dim(.n));
                    return .{ rng, .{ .mean = mean_, .variance = variance, .actual_dist = actual_dist } };
                }
            };

            const platform = zml.testing.env();
            const tgt_dist = [_]f32{ 2.0, 1.0, 4.0, 3.0 };
            const rand, const stats = try zml.testing.compileAndCall(platform, Stats.gumbelStats, .{
                try Rng.init(platform, 1234), try HostBuffer.fromArray(&tgt_dist).toDevice(platform),
            });
            // Check the Rng state has been modified.
            try std.testing.expect(try rand._state.getValue(i128) != 1234);

            // Check the mean and variance are close to theoritical values.
            const mean_ = try stats.mean.getValue(f32);
            try std.testing.expectApproxEqAbs(0.5772, mean_, 0.02);

            const variance = try stats.variance.getValue(f32);
            const pi = std.math.pi;
            try std.testing.expectApproxEqAbs(pi * pi / 6.0, variance, 0.03);

            // Check the distribution obtained with the gumbel trick matches the target distribution.
            const actual_dist = try stats.actual_dist.getValue([4]f32);
            scoped_log.debug("tgt_dist: {d}, actual_dist: {d}", .{ tgt_dist, actual_dist });
            for (tgt_dist, actual_dist) |tgt, actual| {
                // We normalize tgt_dist to make it a well formed distribution.
                // We didn't do it before calling gumbel, because the gumbel trick
                // doesn't require normalized distributions as input.
                try std.testing.expectApproxEqAbs(tgt / 10.0, actual, 0.05);
            }
        }
    };

    /// Returns a Tensor containing the element-wise conversion to another floating point type.
    pub fn reducePrecision(self: Tensor, exponent_bits: i32, mantissa_bits: i32) Tensor {
        meta.assert(self.dtype().isFloat(), "reducePrecision expects tensor type to be a float, got {}", .{self.dtype()});
        meta.assert(1 <= exponent_bits, "reducePrecision expects 'exponent_bits' to be >= 1, got {}", .{exponent_bits});
        meta.assert(0 <= mantissa_bits, "reducePrecision expects 'mantissa_bits' to be positive, got {}", .{mantissa_bits});

        const loc = self.getContext().mlirCtx().location(@src()).namedFmt(self.getContext().mlirCtx(), "reducePrecision(exponent_bits={}, mantissa_bits={})", .{ exponent_bits, mantissa_bits });
        const op = dialect.stablehlo.reduce_precision(self.getContext().mlirCtx(), self.value(), exponent_bits, mantissa_bits, loc);
        return _result(self._shape, op.result(0));
    }

    inline fn convolution(self: Tensor, other: Tensor, opts: dialect.stablehlo.ConvolutionOpts, loc: mlir.Location) Tensor {
        meta.assert(self.rank() == other.rank(), "convolution expects tensor ranks to match, got {} and {}", .{ self.rank(), other.rank() });
        const N = self.rank();
        meta.guard(opts.window_strides.len == N - 2, @src());
        for (opts.window_strides) |s| meta.guard(0 < s, @src());
        meta.guard(opts.lhs_dilation.len == N - 2, @src());
        for (opts.lhs_dilation) |d| meta.guard(0 < d, @src());
        meta.guard(opts.rhs_dilation.len == N - 2, @src());
        for (opts.rhs_dilation) |d| meta.guard(0 < d, @src());
        meta.guard(opts.window_reversal.len == N - 2, @src());
        meta.guard(@rem(self.dim(opts.input_batch_dimension), opts.batch_group_count) == 0, @src());
        meta.guard(@rem(self.dim(opts.input_feature_dimension), opts.feature_group_count) == 0, @src());
        meta.guard(opts.input_spatial_dimensions.len == N - 2, @src());
        meta.guard(opts.input_batch_dimension != opts.input_feature_dimension, @src());
        meta.guard(0 <= opts.input_batch_dimension and opts.input_batch_dimension < N, @src());
        meta.guard(0 <= opts.input_feature_dimension and opts.input_feature_dimension < N, @src());
        for (opts.input_spatial_dimensions, 0..) |d, i| {
            meta.guard(d != opts.input_batch_dimension, @src());
            meta.guard(d != opts.input_feature_dimension, @src());
            meta.guard(0 <= d and d < N, @src());
            if (i < opts.input_spatial_dimensions.len - 1) continue;
            meta.guard(std.mem.indexOfScalar(i64, opts.input_spatial_dimensions[i + 1 ..], d) == null, @src());
        }
        meta.guard(other.dim(opts.kernel_input_feature_dimension) == @divTrunc(self.dim(opts.input_feature_dimension), opts.feature_group_count), @src());
        meta.guard(@rem(other.dim(opts.kernel_output_feature_dimension), opts.batch_group_count) == 0, @src());
        meta.guard(@rem(other.dim(opts.kernel_output_feature_dimension), opts.feature_group_count) == 0, @src());
        meta.guard(opts.kernel_spatial_dimensions.len == N - 2, @src());
        meta.guard(opts.kernel_input_feature_dimension != opts.kernel_output_feature_dimension, @src());
        meta.guard(0 <= opts.kernel_input_feature_dimension and opts.kernel_input_feature_dimension < N, @src());
        meta.guard(0 <= opts.kernel_output_feature_dimension and opts.kernel_output_feature_dimension < N, @src());
        for (opts.kernel_spatial_dimensions, 0..) |d, i| {
            meta.guard(d != opts.kernel_input_feature_dimension, @src());
            meta.guard(d != opts.kernel_output_feature_dimension, @src());
            meta.guard(0 <= d and d < N, @src());
            if (i < opts.kernel_spatial_dimensions.len - 1) continue;
            meta.guard(std.mem.indexOfScalar(i64, opts.kernel_spatial_dimensions[i + 1 ..], d) == null, @src());
        }
        meta.guard(opts.output_spatial_dimensions.len == N - 2, @src());
        meta.guard(opts.output_batch_dimension != opts.output_feature_dimension, @src());
        meta.guard(0 <= opts.output_batch_dimension and opts.output_batch_dimension < N, @src());
        meta.guard(0 <= opts.output_feature_dimension and opts.output_feature_dimension < N, @src());
        for (opts.output_spatial_dimensions, 0..) |d, i| {
            meta.guard(d != opts.output_batch_dimension, @src());
            meta.guard(d != opts.output_feature_dimension, @src());
            meta.guard(0 <= d and d < N, @src());
            if (i < opts.output_spatial_dimensions.len - 1) continue;
            meta.guard(std.mem.indexOfScalar(i64, opts.output_spatial_dimensions[i + 1 ..], d) == null, @src());
        }
        meta.guard(0 < opts.feature_group_count, @src());
        meta.guard(0 < opts.batch_group_count, @src());
        meta.guard(opts.feature_group_count == 1 or opts.batch_group_count == 1, @src());
        var used_opts = opts;
        used_opts.pad_shape = &.{ @intCast(N - 2), 2 };
        used_opts.precision_config = &.{ .DEFAULT, .DEFAULT };

        var new_shape = self._shape;
        var res_dim: i64 = undefined;

        for (0..N) |i| {
            if (i == @as(usize, @intCast(opts.output_batch_dimension))) {
                res_dim = @divTrunc(self.dim(opts.input_batch_dimension), opts.batch_group_count);
            } else if (i == @as(usize, @intCast(opts.output_feature_dimension))) {
                res_dim = other.dim(opts.kernel_output_feature_dimension);
            } else {
                // calculate spatial dimension value
                const spatial_dim: usize = std.mem.indexOfScalar(i64, opts.output_spatial_dimensions, @as(i64, @intCast(i))).?;
                const lhs_dim = opts.input_spatial_dimensions[spatial_dim];
                const rhs_dim = opts.kernel_spatial_dimensions[spatial_dim];
                const dilated_input_shape_lhs_dim: i64 = if (self.dim(lhs_dim) == 0) 0 else (self.dim(lhs_dim) - 1) * opts.lhs_dilation[spatial_dim] + 1;
                const left_pad_value, const right_pad_value = if (opts.pad_value.len == 1)
                    .{ opts.pad_value[0], opts.pad_value[0] }
                else
                    .{ opts.pad_value[2 * spatial_dim], opts.pad_value[2 * spatial_dim + 1] };
                const padded_input_shape_lhs_dim = left_pad_value + dilated_input_shape_lhs_dim + right_pad_value;
                const dilated_window_shape_lhs_dim: i64 = if (other.dim(rhs_dim) == 0) 0 else (other.dim(rhs_dim) - 1) * opts.rhs_dilation[spatial_dim] + 1;
                const is_empty_window_lhs_dim = padded_input_shape_lhs_dim == 0 or dilated_window_shape_lhs_dim > padded_input_shape_lhs_dim;
                res_dim = if (is_empty_window_lhs_dim) 0 else @divTrunc(padded_input_shape_lhs_dim - dilated_window_shape_lhs_dim, opts.window_strides[spatial_dim]) + 1;
            }

            new_shape = new_shape.set(i, res_dim);
        }

        // inferred shape '[1, 256, 1, 12008]' is incompatible with return type of operation '[1, 256, 1, 11978]'
        const op = dialect.stablehlo.convolution(
            self.getContext().mlirCtx(),
            self.value(),
            other.value(),
            used_opts,
            mlir.ext.RankedTensorType.fromShape(self.getContext().mlirCtx(), new_shape).as(mlir.Type).?,
            loc,
        );

        return _result(new_shape, op.result(0));
    }

    /// Returns a Tensor containing the result of the 1D convolution of 'input' by 'kernel'.
    pub fn conv1d(
        input: Tensor,
        kernel: Tensor,
        opts: struct {
            window_strides: i64 = 1,
            padding: []const i64 = &.{ 0, 0 },
            lhs_dilation: i64 = 1,
            rhs_dilation: i64 = 1,
            window_reversal: bool = false,
            input_batch_dimension: i64 = 0,
            input_feature_dimension: i64 = 1,
            input_spatial_dimensions: i64 = 2,
            kernel_output_feature_dimension: i64 = 0,
            kernel_input_feature_dimension: i64 = 1,
            kernel_spatial_dimensions: i64 = 2,
            output_batch_dimension: i64 = 0,
            output_feature_dimension: i64 = 1,
            output_spatial_dimensions: i64 = 2,
            feature_group_count: i64 = 1,
            batch_group_count: i64 = 1,
        },
    ) Tensor {
        const loc = input.getContext().mlirCtx().location(@src()).namedFmt(input.getContext().mlirCtx(), "opts={}", .{opts});
        return input.convolution(kernel, .{
            .window_strides = &.{opts.window_strides},
            .pad_value = opts.padding,
            .lhs_dilation = &.{opts.lhs_dilation},
            .rhs_dilation = &.{opts.rhs_dilation},
            .window_reversal = &.{opts.window_reversal},
            .input_batch_dimension = opts.input_batch_dimension,
            .input_feature_dimension = opts.input_feature_dimension,
            .input_spatial_dimensions = &.{opts.input_spatial_dimensions},
            .kernel_input_feature_dimension = opts.kernel_input_feature_dimension,
            .kernel_output_feature_dimension = opts.kernel_output_feature_dimension,
            .kernel_spatial_dimensions = &.{opts.kernel_spatial_dimensions},
            .output_batch_dimension = opts.output_batch_dimension,
            .output_feature_dimension = opts.output_feature_dimension,
            .output_spatial_dimensions = &.{opts.output_spatial_dimensions},
            .feature_group_count = opts.feature_group_count,
            .batch_group_count = opts.batch_group_count,
        }, loc);
    }

    /// Returns a Tensor containing the result of the 2D convolution of 'input' by 'kernel'.
    /// Defaults values correspond to a (B, C_in, W, H) image, (C_out, C_in, W, H) kernel weights and (B, C_out, W, H) output.
    pub fn conv2d(
        input: Tensor,
        kernel: Tensor,
        opts: struct {
            window_strides: []const i64 = &.{ 1, 1 },
            padding: []const i64 = &.{ 0, 0, 0, 0 },
            lhs_dilation: []const i64 = &.{ 1, 1 },
            rhs_dilation: []const i64 = &.{ 1, 1 },
            window_reversal: []const bool = &.{ false, false },
            input_batch_dimension: i64 = 0,
            input_feature_dimension: i64 = 1,
            input_spatial_dimensions: []const i64 = &.{ 2, 3 },
            kernel_input_feature_dimension: i64 = 1,
            kernel_output_feature_dimension: i64 = 0,
            kernel_spatial_dimensions: []const i64 = &.{ 2, 3 },
            output_batch_dimension: i64 = 0,
            output_feature_dimension: i64 = 1,
            output_spatial_dimensions: []const i64 = &.{ 2, 3 },
            feature_group_count: i64 = 1,
            batch_group_count: i64 = 1,
        },
    ) Tensor {
        const loc = input.getContext().mlirCtx().location(@src()).namedFmt(input.getContext().mlirCtx(), "opts={}", .{opts});
        return input.convolution(kernel, .{
            .window_strides = opts.window_strides,
            .pad_value = opts.padding,
            .lhs_dilation = opts.lhs_dilation,
            .rhs_dilation = opts.rhs_dilation,
            .window_reversal = opts.window_reversal,
            .input_batch_dimension = opts.input_batch_dimension,
            .input_feature_dimension = opts.input_feature_dimension,
            .input_spatial_dimensions = opts.input_spatial_dimensions,
            .kernel_input_feature_dimension = opts.kernel_input_feature_dimension,
            .kernel_output_feature_dimension = opts.kernel_output_feature_dimension,
            .kernel_spatial_dimensions = opts.kernel_spatial_dimensions,
            .output_batch_dimension = opts.output_batch_dimension,
            .output_feature_dimension = opts.output_feature_dimension,
            .output_spatial_dimensions = opts.output_spatial_dimensions,
            .feature_group_count = opts.feature_group_count,
            .batch_group_count = opts.batch_group_count,
        }, loc);
    }

    /// Returns a Tensor containing the element-wise addition of the input Tensors.
    pub fn add(self: Tensor, other: Tensor) Tensor {
        return binaryOp("add", dialect.stablehlo.add)(self, other);
    }

    /// Returns a Tensor containing the element-wise subtraction of the input Tensors.
    pub fn sub(self: Tensor, other: Tensor) Tensor {
        return binaryOp("subtract", dialect.stablehlo.subtract)(self, other);
    }

    /// Returns a Tensor containing the element-wise multiplication of the input Tensors.
    pub fn mul(self: Tensor, other: Tensor) Tensor {
        return binaryOp("mul", dialect.stablehlo.multiply)(self, other);
    }

    /// Returns a Tensor containing the element-wise division of the input Tensors.
    pub fn div(self: Tensor, other: Tensor) Tensor {
        return binaryOp("div", dialect.stablehlo.divide)(self, other);
    }

    /// Returns a Tensor containing the element-wise exponentiation of the input Tensors.
    pub fn pow(self: Tensor, other: Tensor) Tensor {
        return binaryOp("pow", dialect.stablehlo.power)(self, other);
    }

    /// Returns a Tensor containing the element-wise maximum operation of the input Tensors.
    pub fn maximum(self: Tensor, other: Tensor) Tensor {
        return binaryOp("maximum", dialect.stablehlo.maximum)(self, other);
    }

    /// Returns a Tensor containing the element-wise minimum operation of the input Tensors.
    pub fn minimum(self: Tensor, other: Tensor) Tensor {
        return binaryOp("minimum", dialect.stablehlo.minimum)(self, other);
    }

    /// Returns a Tensor containing the element-wise addition of the input Tensor with a constant.
    pub fn addConstant(self: Tensor, b: anytype) Tensor {
        return self.add(Tensor.scalar(b, self.dtype()));
    }

    /// Returns a Tensor containing the element-wise division of the input Tensor by a constant.
    pub fn divByConst(self: Tensor, b: anytype) Tensor {
        return self.div(Tensor.scalar(b, self.dtype()));
    }

    /// Returns a Tensor containing the element-wise multiplication of the input Tensor by a constant.
    pub inline fn scale(self: Tensor, val: anytype) Tensor {
        return self.mul(Tensor.scalar(val, self.dtype()));
    }

    pub const LogicalOp = enum { OR, XOR, AND };

    /// Returns a Tensor containing the element-wise logical operation of the input Tensors.
    pub fn logical(self: Tensor, comptime logical_op: LogicalOp, other: Tensor) Tensor {
        return switch (logical_op) {
            .OR => binaryOp("or", dialect.stablehlo.or_)(self, other),
            .XOR => binaryOp("xor", dialect.stablehlo.xor)(self, other),
            .AND => binaryOp("and", dialect.stablehlo.and_)(self, other),
        };
    }

    /// Returns a Tensor containing the element-wise floor operation of the input Tensor.
    pub fn floor(self: Tensor) Tensor {
        const loc = self.getContext().mlirCtx().location(@src());
        return _result(self._shape, dialect.stablehlo.floor(self.getContext().mlirCtx(), self.value(), loc).result(0));
    }

    /// Returns a Tensor containing the element-wise ceil operation of the input Tensor.
    pub fn ceil(self: Tensor) Tensor {
        const loc = self.getContext().mlirCtx().location(@src());
        return _result(self._shape, dialect.stablehlo.ceil(self.getContext().mlirCtx(), self.value(), loc).result(0));
    }

    /// Returns a Tensor containing the element-wise conversion to another type.
    pub fn convert(self: Tensor, dt: DataType) Tensor {
        if (dt == self.dtype()) {
            return self;
        }

        const res_type = mlir.RankedTensorType.init(self.dims(), mlir.ext.Type.fromDType(self.getContext().mlirCtx(), dt)).as(mlir.Type).?;
        const loc = self.getContext().mlirCtx().location(@src()).namedFmt(self.getContext().mlirCtx(), "dtype={}", .{dt});

        const op = dialect.stablehlo.convert(self.getContext().mlirCtx(), self.value(), res_type, loc);
        return _result(self._shape.withDtype(dt), op.result(0));
    }

    /// Returns a Tensor containing the element-wise rounding operation of the input Tensor.
    pub fn round(self: Tensor) Tensor {
        const loc = self.getContext().mlirCtx().location(@src());
        const sine_op = dialect.stablehlo.round_nearest_even(self.getContext().mlirCtx(), self.value(), loc);
        return _result(self._shape, sine_op.result(0));
    }

    /// Returns a Tensor containing the element-wise clamping operation of the input Tensor.
    pub fn clamp(self: Tensor, min_: Tensor, max_: Tensor) Tensor {
        const loc = self.getContext().mlirCtx().location(@src());
        const op = dialect.stablehlo.clamp(self.getContext().mlirCtx(), min_.value(), self.value(), max_.value(), loc);
        return _result(self._shape, op.result(0));
    }

    /// See torch.matmul
    pub fn matmul(lhs: Tensor, rhs: Tensor) Tensor {
        return @import("torch.zig").matmul(lhs, rhs);
    }

    /// Matrix multiplication, where contracting axes are specified using their tags.
    /// eg dot(.{ .a, .b, .c }, .{ .a, .c, .d }, .{ .c }) -> .{ .a, .c, .d }
    /// Axes with the same tag on both sides, and which aren't contracting,
    /// are considered "batching axes".
    pub fn dot(lhs: Tensor, rhs: Tensor, comptime contracting: anytype) Tensor {
        var contracting_axes: [contracting.len][2]i8 = undefined;
        inline for (contracting, 0..) |c, i| {
            contracting_axes[i] = .{ lhs.axis(c), rhs.axis(c) };
        }

        var batching_axes: [MAX_RANK][2]i8 = undefined;
        var n_batching: u8 = 0;
        for (lhs._shape.tags(), 0..) |l, li| {
            meta.assert(l != Shape.TagUnknown, "Can't use `dot(..., {any})` on {any}, it need to be explictily tagged.", .{ contracting, lhs });

            for (rhs._shape.tags(), 0..) |r, ri| {
                meta.assert(r != Shape.TagUnknown, "Can't use `dot(..., {any})` on {any}, it need to be explictily tagged.", .{ contracting, rhs });

                if (l == r) {
                    for (contracting_axes) |ct| {
                        if (l == lhs._shape.tag(ct[0])) {
                            break;
                        }
                    } else {
                        // tag is both in lhs and rhs but not in contracting -> it's a batching dim.
                        batching_axes[n_batching] = .{ @intCast(li), @intCast(ri) };
                        n_batching += 1;
                    }
                }
            }
        }

        return dotGeneral(lhs, rhs, contracting_axes[0..], batching_axes[0..n_batching]);
    }

    test dot {
        const zml = @import("zml.zig");
        const platform = zml.testing.env();

        var comp = try zml.module.CompilationContext.init(std.heap.page_allocator, "test", platform);
        defer comp.deinit();

        comp.activate();
        defer comp.deactivate();

        inline for (.{
            .{ .{ .c = 20 }, .{ .c = 20 }, .{.c}, .{} },
            .{
                .{ .a = 20, .b = 21, .c = 22 },
                .{ .a = 20, .d = 23, .c = 22 },
                .{.c},
                .{ .a = 20, .b = 21, .d = 23 },
            },
            .{
                .{ .a = 20, .b = 21, .c = 22 },
                .{ .c = 22, .d = 23, .e = 24 },
                .{.c},
                .{ .a = 20, .b = 21, .d = 23, .e = 24 },
            },
            .{
                .{ .a = 20, .b = 21, .c = 22 },
                .{ .c = 22, .d = 23, .a = 20 },
                .{ .c, .a },
                .{ .b = 21, .d = 23 },
            },
        }) |testcase| {
            const x_shape, const y_shape, const ctr, const z_shape = testcase;
            const x = Tensor.constant(x_shape, .{ .f32 = 0.0 });
            const y = Tensor.constant(y_shape, .{ .f32 = 0.0 });
            const z = x.dot(y, ctr);

            try zml.testing.expectEqualShapes(Shape.init(z_shape, .f32), z.shape());
        }
    }

    /// Generalized matrix multiplication of two tensors along the specified axes.
    /// In this version batching dimensions need to be explicitly specified.
    /// The result shape is made of (batching_axes ++ lhs_result_axes ++ rhs_result_axes.
    /// Where "result axes" are non-contracting, non-batching axes of each input tensor.
    pub fn dotGeneral(
        lhs: Tensor,
        rhs: Tensor,
        contracting_axes: []const [2]i8,
        batching_axes: []const [2]i8,
    ) Tensor {
        meta.assert(lhs.dtype() == rhs.dtype(), "dotGeneral expects tensors to be of the same type, got {} and {}", .{ lhs.dtype(), rhs.dtype() });

        const Axes = std.BoundedArray(i64, MAX_RANK);

        var res_shape: Shape = .{ ._dtype = lhs.dtype() };
        // Validate batching axes
        var lhs_batching_axes: Axes = .{};
        var rhs_batching_axes: Axes = .{};
        for (batching_axes) |b_axes| {
            const l, const r = b_axes;
            meta.assert(lhs._shape.dim(l) == rhs._shape.dim(r), "dotGeneral expects batching dimensions to be equal, got {} and {} in {} and {}", .{ l, r, lhs, rhs });
            var t = lhs._shape.tag(l);
            if (t == Shape.TagUnknown) t = rhs._shape.tag(r);
            res_shape = res_shape.appendDim(lhs._shape.dim(l), t);
            lhs_batching_axes.appendAssumeCapacity(lhs._shape.axis(l));
            rhs_batching_axes.appendAssumeCapacity(rhs._shape.axis(r));
        }

        // Validate contracting axes
        var lhs_contracting_axes: Axes = .{};
        var rhs_contracting_axes: Axes = .{};
        for (contracting_axes) |c_axes| {
            const l, const r = c_axes;
            meta.assert(lhs._shape.dim(l) == rhs._shape.dim(r), "dotGeneral expects contracting dimensions to be equal, got {} and {} in {} and {}", .{ l, r, lhs, rhs });
            lhs_contracting_axes.appendAssumeCapacity(lhs._shape.axis(l));
            rhs_contracting_axes.appendAssumeCapacity(rhs._shape.axis(r));
        }

        // Result shape is obtained by concatenating batching dimensions, (already done)
        // then dimensions from lhs axes that aren't contracting nor batching,
        // then dimensions from rhs axes that aren't contracting nor batching.
        for (0..lhs.rank()) |l| {
            if (std.mem.indexOfScalar(i64, lhs_contracting_axes.constSlice(), @intCast(l))) |_| {
                continue;
            }
            if (std.mem.indexOfScalar(i64, lhs_batching_axes.constSlice(), @intCast(l))) |_| {
                continue;
            }
            res_shape = res_shape.appendDim(lhs._shape.dim(l), lhs._shape.tag(l));
        }
        for (0..rhs.rank()) |r| {
            if (std.mem.indexOfScalar(i64, rhs_contracting_axes.constSlice(), @intCast(r))) |_| {
                continue;
            }
            if (std.mem.indexOfScalar(i64, rhs_batching_axes.constSlice(), @intCast(r))) |_| {
                continue;
            }
            res_shape = res_shape.appendDim(rhs._shape.dim(r), rhs._shape.tag(r));
        }

        const mlir_ctx = lhs.getContext().mlirCtx();
        const loc = mlir_ctx.location(@src());
        const op = dialect.stablehlo.dot_general(
            mlir_ctx,
            lhs.value(),
            rhs.value(),
            mlir.ext.mlirType(mlir_ctx, res_shape),
            loc,
            .{
                .lhs_batching_dimensions = lhs_batching_axes.constSlice(),
                .rhs_batching_dimensions = rhs_batching_axes.constSlice(),
                .lhs_contracting_dimensions = lhs_contracting_axes.constSlice(),
                .rhs_contracting_dimensions = rhs_contracting_axes.constSlice(),
                .precision = .fast,
<<<<<<< HEAD
                // .precision = .highest,
                // .precision = .{ .algorithm = .{ .accumulation = .f32 } },
=======
>>>>>>> ecef330a
            },
        );
        return _result(res_shape, op.result(0));
    }

    /// Returns a Tensor containing the sigmoid function applied to each element of the input Tensor.
    pub fn sigmoid(self: Tensor) Tensor {
        const loc = self.getContext().mlirCtx().location(@src());
        const op = dialect.stablehlo.logistic(self.getContext().mlirCtx(), self.value(), loc);
        return _result(self._shape, op.result(0));
    }

    pub const logistic = sigmoid;

    /// Returns a Tensor containing the ReLU activation function applied to each element of the input Tensor.
    pub fn relu(self: Tensor) Tensor {
        return self.maximum(Tensor.constant(self.dims(), self.dtype().zero()));
    }

    /// Returns a Tensor containing the leaky-ReLU activation function applied to each element of the input Tensor.
    ///
    /// LeakyReLU(x) = max(0,x) + negative_slope * min(0,x)
    /// ref: https://paperswithcode.com/method/leaky-relu
    pub fn leakyReLU(self: Tensor, negative_slope: f32) Tensor {
        const below_zero = self.scale(negative_slope).minimum(Tensor.scalar(0, self.dtype()));
        return self.relu().add(below_zero);
    }

    test leakyReLU {
        const zml = @import("zml.zig");
        const platform = zml.testing.env();

        const input = try zml.Buffer.fromSlice(platform, .{2}, &[_]f32{ -0.6884, 1.6795 });
        const res = try zml.testing.compileAndCall(platform, leakyReLU, .{ input, 0.1 });

        const expectation = zml.HostBuffer.fromArray(&[2]f32{ -0.0688, 1.6795 });
        try zml.testing.expectClose(expectation, res, 1e-4);
    }

    /// Returns a Tensor containing the SwiGLU activation function applied to the input Tensor.
    pub fn swiglu(self: Tensor, beta: f32, w: Tensor, b: Tensor) Tensor {
        const sigmoid_tensor = self.mul(Tensor.constant(self._shape, Data.init(self.dtype(), beta))).sigmoid();
        const one_minus_sigmoid_tensor = Tensor.constant(self._shape, Data.init(self.dtype(), 1)).sub(sigmoid_tensor);

        return self.mul(sigmoid_tensor).add(one_minus_sigmoid_tensor.mul(w.matmul(self).add(b)));
    }

    /// Returns a Tensor containing the Gaussian Error Linear Units (GeLU) activation function applied to each element of the input Tensor.
    ///
    /// We use an approximation of the erf function using tanh:
    ///   gelu(x) ≃ 0.5 * x * (1 + tanh(sqrt(2 / pi) * (x + 0.044715 * x^3)))
    /// see: https://paperswithcode.com/method/gelu
    pub fn gelu(x: Tensor) Tensor {
        const scaled_x_cube = x.mul(x).mul(x).scale(0.044715);
        const one = Tensor.constant(x._shape, x.dtype().one());
        const one_plus_tanh = Tensor.add(x, scaled_x_cube).scale(std.math.sqrt(2.0 / std.math.pi)).tanh().add(one);
        return one_plus_tanh.mul(x).scale(0.5);
    }

    /// Returns a Tensor containing an approximation of the Gaussian Error Linear Units (GeLU) activation function applied to each element of the input Tensor.
    ///
    /// It's an even more crude approximation than gelu.
    pub fn quickGelu(x: Tensor) Tensor {
        return x.scale(1.702).sigmoid().mul(x);
    }

    /// Returns a Tensor containing the Sigmoid Linear Unit (SiLU) activation function applied to each element of the input Tensor.
    ///
    /// silu(x) = x σ(x)
    /// https://paperswithcode.com/method/silu
    pub fn silu(x: Tensor) Tensor {
        return x.mul(x.sigmoid());
    }

    /// Returns a Tensor containing the softmax function applied to each element of the input Tensor.
    pub fn softmax(self: Tensor, axis_: anytype) Tensor {
        const a = self.axis(axis_);
        const exp_diff_max = self.sub(self.max(a).broad(self._shape)).exp();
        return exp_diff_max.div(exp_diff_max.sum(a).broad(self._shape));
    }

    /// Returns a Tensor containing the log of the sum of exponential over the given axis.
    pub fn logSumExp(self: Tensor, axis_: anytype) Tensor {
        const a = self.axis(axis_);
        // stabilization: shift `self` by it's max value before passing to exponent.
        const M = self.max(a);
        const log_sum_exp = log(sum(exp(self.sub(M.broad(self._shape))), a));
        // restore the shift again
        return M.add(log_sum_exp);
    }

    /// Returns a Tensor containing the sum of elements over the given axis.
    /// Output shape is the input shape with the axis_ dim set to 1.
    pub fn sum(self: Tensor, axis_: anytype) Tensor {
        const a = self.axis(axis_);
        return ops.reduce(
            struct {
                pub fn acc(x: Tensor, res: Tensor) Tensor {
                    return res.add(x.convert(res.dtype()));
                }
            }.acc,
            self,
            Tensor.scalar(0, self.dtype()),
            &.{a},
        );
    }

    /// Returns a Tensor containing the mean of elements over the given axis.
    /// Output shape is the input shape with the axis_ dim set to 1.
    pub fn mean(self: Tensor, axis_: anytype) Tensor {
        return self.sum(axis_).divByConst(self.dim(axis_));
    }

    /// Returns a Tensor containing the cumulative sum of elements over the given axis.
    /// Output shape is the same as input shape.
    /// [0, 1, 0, 1, 0, 0, 1, 1].cumulativeSum(0) -> [0, 1, 1, 2, 2, 2, 3, 4]
    /// The last value contains the sum of all element in the array.
    pub fn cumulativeSum(self: Tensor, axis_: anytype) Tensor {
        const rk = self.rank();
        const a = self.axis(axis_);

        const ones = [_]i64{1} ** MAX_RANK;
        var window_dimensions = ones;
        window_dimensions[a] = self.dim(a);
        var padding = [_][2]i64{.{ 0, 0 }} ** MAX_RANK;
        padding[a] = .{ self.dim(a) - 1, 0 };

        var res = ops.reduceWindow(
            Tensor.add,
            self,
            Tensor.scalar(0, self.dtype()),
            .{
                .base_dilations = ones[0..rk],
                .window_dilations = ones[0..rk],
                .window_strides = ones[0..rk],
                .window_dimensions = window_dimensions[0..rk],
                .padding = padding[0..rk],
            },
        );
        res._shape = self._shape;
        return res;
    }

    test cumulativeSum {
        const zml = @import("zml.zig");
        const platform = zml.testing.env();

        const Local = struct {
            pub fn _cumsum(input: Tensor) Tensor {
                return input.withPartialTags(.{.n}).cumulativeSum(.n);
            }
        };

        const x = try zml.Buffer.fromArray(
            platform,
            [2][5]f32{ .{ 0, 1, 1, 0, 1 }, .{ 3, 1, 0, 2, 1 } },
        );
        const res = try zml.testing.compileAndCall(platform, Local._cumsum, .{x});
        try testing.expectEqual(
            [2][5]f32{ .{ 0, 1, 2, 2, 3 }, .{ 3, 4, 4, 6, 7 } },
            try res.getValue([2][5]f32),
        );
    }

    /// Returns a transposed Tensor computed using the given axes.
    pub fn transpose(self: Tensor, axes_: anytype) Tensor {
        const axes__ = self.axes(axes_).constSlice();
        const default_perm = [MAX_RANK]i64{ 7, 6, 5, 4, 3, 2, 1, 0 };
        const no_op = [MAX_RANK]i64{ 0, 1, 2, 3, 4, 5, 6, 7 };

        const permutation: []const i64 = if (axes__.len == 0)
            default_perm[MAX_RANK - self.rank() ..]
        else
            toI64(axes__);

        meta.assert(permutation.len == self.rank(), "transpose expects input tensor rank and 'axes_' length to be equal, got {} and {}", .{ self.rank(), permutation.len });

        if (std.mem.eql(i64, permutation, no_op[0..self.rank()])) {
            return self;
        }

        const res_shape = self._shape.transpose(permutation);
        const loc = self.getContext().mlirCtx().location(@src()).namedFmt(self.getContext().mlirCtx(), "tr({any})", .{axes_});
        const op = dialect.stablehlo.transpose(
            self.getContext().mlirCtx(),
            self.value(),
            mlir.ext.mlirType(self.getContext().mlirCtx(), res_shape),
            loc,
            .{ .permutation = toI64(permutation) },
        );
        return _result(res_shape, op.result(0));
    }

    pub fn swapAxes(self: Tensor, a: anytype, b: anytype) Tensor {
        if (self.axis(a) == self.axis(b)) return self;
        var perm: Shape.AxesArray = .{};
        for (0..self.rank()) |i| {
            perm.appendAssumeCapacity(@intCast(i));
        }
        perm.set(self.axis(a), self.axis(b));
        perm.set(self.axis(b), self.axis(a));
        return self.transpose(perm.constSlice());
    }

    /// Returns a Tensor with the given axis unflattened.
    ///
    /// unflatten((d0, d1, axis_m, d3), 2, n) -> (d0, d1, n, d2_m, d3)
    pub fn unflatten(self: Tensor, axis_: i8, n: i64) Tensor {
        meta.assert(self.rank() < Tensor.MAX_RANK, "unflatten expects input tensor rank to be less than {}, got {}", .{ Tensor.MAX_RANK, self.rank() });

        const a = if (axis_ >= 0) self.axis(axis_) else self.axis(axis_) + 1;
        const new_dim = std.math.divExact(i64, self.dim(a), n) catch std.debug.panic("unflatten expects chosen dimension to be divisible by 'n' but {} is not divisible by {}", .{ self.dim(a), n });
        const new_shape = self._shape.set(a, n).insert(a + 1, .{ ._ = new_dim });

        const loc = self.getContext().mlirCtx().location(@src()).namedFmt(self.getContext().mlirCtx(), "axis={}, n={}", .{ axis_, n });
        const reshaped_val = dialect.stablehlo.reshape(
            self.getContext().mlirCtx(),
            self.value(),
            mlir.ext.RankedTensorType.fromShape(self.getContext().mlirCtx(), new_shape),
            loc,
        );
        return _result(new_shape, reshaped_val.result(0));
    }

    /// Splits the given axis in several axes.
    /// eg: `Tensor.init(.{ .a = 10, .b = 3 }).split(.a, .{.a1 = 5, .a2 = 2});`
    /// The number of elements in the split shape must match the number of element
    /// in the target axis.
    pub fn splitAxis(self: Tensor, ax: anytype, split_shape: anytype) Tensor {
        const new_shape = self._shape.splitAxis(ax, split_shape);

        const loc = self.getContext().mlirCtx().location(@src()).namedFmt(self.getContext().mlirCtx(), "splitAxis({}, {any})", .{ ax, split_shape });
        const reshaped_val = dialect.stablehlo.reshape(
            self.getContext().mlirCtx(),
            self.value(),
            mlir.ext.RankedTensorType.fromShape(self.getContext().mlirCtx(), new_shape),
            loc,
        );
        return _result(new_shape, reshaped_val.result(0));
    }

    /// Merges two or more contiguous axes into one axis.
    pub fn merge(self: Tensor, merges_: anytype) Tensor {
        return self.reshape(self._shape.mergeAxes(merges_));
    }

    /// Merges two or more non-contiguous axes into one axis.
    /// Will make a transpose if needed.
    /// .{ .a, .b, .c }.mergeTranspose(.{ .a, .c }, .ac) -> .{ .b, .ac }
    pub fn mergeTranspose(self: Tensor, axes_: anytype, merged: EnumLiteral) Tensor {
        const cont = self.contiguous(axes_);
        return cont.reshape(cont._shape.mergeAxis(axes_, merged));
    }

    /// Transposes the input Tensor, such has the given axes end up in contiguous position.
    /// .{ .a, .b, .c, .d }.contiguous(.{ .c, .a }) -> .{ .b, .d, .c, .a }
    pub fn contiguous(self: Tensor, axes_: anytype) Tensor {
        const perm = self._shape.contiguousPerm(axes_);
        return self.transpose(perm.constSlice());
    }

    /// Flattens the given axis and the next one, into one new axis.
    pub fn flatten(self: Tensor, axis_: anytype) Tensor {
        const old_shape = self._shape;
        const a = self.axis(axis_);
        // meta.assert(a + 1 < self.rank(), "Can't flatten {} on the last axis {}.", .{ self, axis });
        const new_shape = old_shape.remove(a + 1).set(a, old_shape.dim(a) * old_shape.dim(a + 1));

        const loc = self.getContext().mlirCtx().location(@src()).namedFmt(self.getContext().mlirCtx(), "axis={}", .{axis_});

        const reshaped_val = dialect.stablehlo.reshape(
            self.getContext().mlirCtx(),
            self.value(),
            mlir.ext.RankedTensorType.fromShape(self.getContext().mlirCtx(), new_shape),
            loc,
        );
        // log.debug("flatten({d}, {d}) -> {d}", .{ self.dims(), axis_, new_shape[0 .. self.rank() - 1] });
        return _result(new_shape, reshaped_val.result(0));
    }

    pub inline fn flattenAll(self: Tensor) Tensor {
        return self.reshape(.{self.count()});
    }

    pub const Slice = struct {
        start: i64 = 0,
        end: ?i64 = null,
        step: i64 = 1,
    };

    /// Slices the input Tensor over the given axis using the given parameters.
    pub fn slice1d(self: Tensor, axis_: anytype, s: Slice) Tensor {
        var slices = [_]Slice{.{}} ** MAX_RANK;
        slices[self.axis(axis_)] = s;
        return self.slice(slices[0..self.rank()]);
    }

    /// Slices the input Tensor using the given parameters.
    pub fn slice(self: Tensor, slices: []const Slice) Tensor {
        var start_indices: [MAX_RANK]i64 = undefined;
        var strides: [MAX_RANK]i64 = undefined;
        var limit_indices: [MAX_RANK]i64 = undefined;
        var res_shape: Shape = self._shape;

        for (slices, 0..) |s, a| {
            meta.assert(s.step > 0, "slice expects 'step' to be positive, got {} at index {}", .{ s.step, a });

            const args: Slice = .{
                .start = self.wrapIndex(a, s.start),
                .end = if (s.end) |end| self.wrapIndex(a, end) else self.dim(a),
                .step = s.step,
            };
            start_indices[a] = args.start;
            limit_indices[a] = args.end.?;
            strides[a] = args.step;
            res_shape = res_shape.setDim(a, std.math.divCeil(i64, args.end.? - args.start, args.step) catch unreachable);
        }

        const mlir_ctx = self.getContext().mlirCtx();
        const loc = mlir_ctx.location(@src()).namedFmt(mlir_ctx, "slices={any}", .{slices});
        const result_type = mlir.ext.RankedTensorType.fromShape(mlir_ctx, res_shape).as(mlir.Type).?;
        const slice_op = dialect.stablehlo.slice(
            mlir_ctx,
            self.value(),
            start_indices[0..self.rank()],
            limit_indices[0..self.rank()],
            strides[0..self.rank()],
            result_type,
            loc,
        );

        return _result(res_shape, slice_op.result(0));
    }

    test slice {
        const zml = @import("zml.zig");
        const platform = zml.testing.env();

        const x = try zml.Buffer.fromSlice(platform, .{ 2, 5 }, &[_]f32{ 0, 1, 2, 3, 4, 5, 6, 7, 8, 9 });

        // Wrap slice1d to hide the anytype in the signature.
        const Local = struct {
            pub fn slice1dAxis(input: Tensor, ax: i8, slice_: Tensor.Slice) Tensor {
                return input.slice1d(ax, slice_);
            }
        };

        {
            const res = try zml.testing.compileAndCallWithTensors(platform, Local.slice1dAxis, .{ x.shape(), 0, .{ .end = 1 } }, .{ x, 0, .{ .end = 1 } });
            try testing.expectEqual([5]f32{ 0, 1, 2, 3, 4 }, try res.getValue([5]f32));
        }
        {
            const res = try zml.testing.compileAndCallWithTensors(platform, Local.slice1dAxis, .{ x.shape(), 1, .{ .start = 1, .step = 2 } }, .{ x, 0, .{ .start = 1, .step = 2 } });
            try testing.expectEqual([4]f32{ 1, 3, 6, 8 }, try res.getValue([4]f32));
        }
        {
            const res = try zml.testing.compileAndCallWithTensors(platform, Local.slice1dAxis, .{ x.shape(), -1, .{ .start = -2 } }, .{ x, 0, .{ .start = -2 } });
            try testing.expectEqual([4]f32{ 3, 4, 8, 9 }, try res.getValue([4]f32));
        }
    }

    inline fn wrapIndex(self: Tensor, axis_: usize, idx: i64) i64 {
        return if (idx < 0) self.dim(axis_) + idx else idx;
    }

    pub fn choose1d(self: Tensor, axis_: i64, i: i64) Tensor {
        return self.slice1d(axis_, .{ .start = i, .end = i + 1 }).squeeze(axis_);
    }

    /// Concatenates the input Tensors along the given axis.
    pub fn concatenate(tensors: []const Tensor, axis_: anytype) Tensor {
        meta.assert(tensors.len <= 32, "concatenate only supports up to 32 tensors, got {}", .{tensors.len});
        var buffer: [32]mlir.Value = undefined;
        std.debug.assert(tensors.len <= buffer.len);
        std.debug.assert(tensors.len > 0);
        const a = tensors[0].axis(axis_);
        // TODO(Corendos): Check that tensor axes match.

        var concatenated_dim: i64 = 0;
        for (tensors, 0..) |t, i| {
            buffer[i] = t.value();
            concatenated_dim += t.dim(a);
        }

        const res_shape = tensors[0]._shape.set(a, concatenated_dim);
        const loc = tensors[0].getContext().mlirCtx().location(@src()).namedFmt(tensors[0].getContext().mlirCtx(), "axis={}", .{axis_});
        const op = dialect.stablehlo.concatenate(tensors[0].getContext().mlirCtx(), buffer[0..tensors.len], a, loc);
        // log.debug("concatenate({}, {}, {d}) -> {d}", .{ tensors[0], tensors[1], a, res_shape });
        return _result(res_shape, op.result(0));
    }

    /// Concatenates the input Tensors along a new axis. The Tensors must have the same shape.
    /// For x, y, z of shape .{ .a = 10, .b = 11, .c = 12 }:
    /// - Tensor.stack(&.{x, y, z}, .b, .layers) -> .{ .a, .layers, .b, .c }
    /// - Tensor.stack(&.{x, y, z}, 1, .layers) -> .{ .a, .layers, .b, .c }
    /// - Tensor.stack(&.{x, y, z}, .last, .layers) -> .{ .a, .b, .c, .layers }
    pub fn stack(tensors: []const Tensor, axis_: anytype, tag: anytype) Tensor {
        // Note: we could ask the compilation context for some memory instead of stack allocating
        meta.assert(tensors.len <= 32, "stack only supports up to 32 tensors, got {}", .{tensors.len});

        const shape0 = tensors[0]._shape;
        const res_shape = shape0.insertTag(axis_, 1, tag);

        for (tensors[1..]) |tensor| {
            meta.assert(shape0.eqlWithTags(tensor._shape), "stack expects tensor shapes to match, got {} and {}", .{ tensor._shape, shape0 });
        }

        var reshaped: [32]Tensor = undefined;
        for (tensors, 0..) |tensor, i| {
            reshaped[i] = tensor.reshape(res_shape);
        }

        // Be careful here: we need to resolve ax before calling concatenate,
        // because we added an axis, so all
        const ax = if (@TypeOf(axis_) == EnumLiteral and axis_ == .last)
            shape0.rank()
        else
            shape0.axis(axis_);

        return Tensor.concatenate(reshaped[0..tensors.len], ax);
    }

    /// Repeats a Tensor several times along the given axis.
    ///
    /// * repeat1d(x, concat(&.{x, x, x, x}, axis);
    /// * repeat1d([0, 1, 2, 3], 0, 2) = [0, 1, 2, 3, 0, 1, 2, 3]
    pub fn repeat1d(self: Tensor, axis_: anytype, n_rep: u63) Tensor {
        if (n_rep == 1) {
            return self;
        }

        const a = self.axis(axis_);
        const broadshape = self._shape.insert(a + 1, .{n_rep});
        const repeat_dims = Shape.range(self.rank() + 1, self.dtype()).remove(a + 1);

        var res = self.broadcast(broadshape, repeat_dims.dims()).flatten(a);
        // Restor the tag that has been lost by flatten.
        res._shape._tags.set(a, self._shape.tag(a));

        return res;
    }

    /// Repeats a Tensor several times along the given axes.
    pub fn repeat(self: Tensor, n_reps: []const u63) Tensor {
        // TODO: this should support the tagged syntax: x.repeat(.{ .a = 3, .b = 2});
        meta.assert(n_reps.len == self.rank(), "repeat expects tensor rank and 'n_reps' length to be equal, got {} and {}", .{ self.rank(), n_reps.len });

        var res = self;
        for (n_reps, 0..) |n_rep, a| {
            if (n_rep == 1) continue;

            res = res.repeat1d(a, n_rep);
        }
        return res;
    }

    /// Repeats in line each value along the given axis.
    ///
    /// * stutter1d([0, 1, 2, 3], 0, 2) = [0, 0, 1, 1, 2, 2, 3, 3]
    pub fn stutter1d(self: Tensor, axis_: i64, n_rep: u63) Tensor {
        const a = self.axis(axis_);
        const broadshape = self._shape.insert(a + 1, .{n_rep});
        const stutter_dims = Shape.range(self.rank() + 1, self.dtype()).remove(a + 1);

        return self.broadcast(broadshape, stutter_dims.dims()).flatten(a);
    }

    /// Repeats in line each value along the given axes.
    pub fn stutter(self: Tensor, n_reps: []const u63) Tensor {
        meta.assert(n_reps.len == self.rank(), "stutter expects tensor rank and 'n_reps' length to be equal, got {} and {}", .{ self.rank(), n_reps.len });

        var res = self;
        for (n_reps, 0..) |n_rep, a| {
            if (n_rep == 1) continue;
            res = res.stutter1d(@intCast(a), n_rep);
        }
        return res;
    }

    /// Returns a Tensor containing the element-wise negation of the input Tensor.
    pub fn negate(self: Tensor) Tensor {
        const loc = self.getContext().mlirCtx().location(@src());
        const negate_op = dialect.stablehlo.negate(self.getContext().mlirCtx(), self.value(), loc);
        return _result(self._shape, negate_op.result(0));
    }

    /// Returns a Tensor containing the element-wise cosine of the input Tensor.
    pub fn cos(self: Tensor) Tensor {
        const loc = self.getContext().mlirCtx().location(@src());
        const cosine_op = dialect.stablehlo.cosine(self.getContext().mlirCtx(), self.value(), loc);
        return _result(self._shape, cosine_op.result(0));
    }

    /// Returns a Tensor containing the element-wise sine of the input Tensor.
    pub fn sin(self: Tensor) Tensor {
        const loc = self.getContext().mlirCtx().location(@src());
        const sine_op = dialect.stablehlo.sine(self.getContext().mlirCtx(), self.value(), loc);
        return _result(self._shape, sine_op.result(0));
    }

    /// Returns a Tensor containing the element-wise exponential operation of the input Tensor.
    pub fn exp(self: Tensor) Tensor {
        const loc = self.getContext().mlirCtx().location(@src());
        const op = dialect.stablehlo.exponential(self.getContext().mlirCtx(), self.value(), loc);
        return _result(self._shape, op.result(0));
    }

    /// Returns a Tensor containing the element-wise logarithm operation of the input Tensor.
    pub fn log(self: Tensor) Tensor {
        const loc = self.getContext().mlirCtx().location(@src());
        const op = dialect.stablehlo.log(self.getContext().mlirCtx(), self.value(), loc);
        return _result(self._shape, op.result(0));
    }

    /// Returns a Tensor containing the element-wise square-root of the input Tensor.
    pub fn sqrt(self: Tensor) Tensor {
        const loc = self.getContext().mlirCtx().location(@src());
        const sqrt_op = dialect.stablehlo.sqrt(self.getContext().mlirCtx(), self.value(), loc);
        return _result(self._shape, sqrt_op.result(0));
    }

    /// Returns a Tensor containing the element-wise reverse square-root of the input Tensor.
    pub fn rsqrt(self: Tensor) Tensor {
        const loc = self.getContext().mlirCtx().location(@src());
        const rsqrt_op = dialect.stablehlo.rsqrt(self.getContext().mlirCtx(), self.value(), loc);
        return _result(self._shape, rsqrt_op.result(0));
    }

    /// Returns a Tensor containing the element-wise hyperbolic tangent of the input Tensor.
    pub fn tanh(self: Tensor) Tensor {
        const loc = self.getContext().mlirCtx().location(@src());
        const tanh_op = dialect.stablehlo.tanh(self.getContext().mlirCtx(), self.value(), loc);
        return _result(self._shape, tanh_op.result(0));
    }

    /// Returns a Tensor containing the element-wise exponential minus one operation of the input Tensor.
    pub fn exponentialMinusOne(self: Tensor) Tensor {
        const loc = self.getContext().mlirCtx().location(@src());
        const expm1_op = dialect.stablehlo.exponential_minus_one(self.getContext().mlirCtx(), self.value(), loc);
        return _result(self._shape, expm1_op.result(0));
    }

    pub const ArangeArgs = HostBuffer.ArangeArgs;

    /// Returns a Tensor containing evenly spaced values within a given interval.
    pub fn arange(args: ArangeArgs, dt: DataType) Tensor {
        meta.assert(args.start < args.end, "arange expects 'args.start' to be less than 'args.end', got {} and {}", .{ args.start, args.end });
        meta.assert(args.step > 0, "arange expects 'args.step' to be positive, got {}", .{args.step});

        const ctx = CompilationContext.current();
        const loc = ctx.mlirCtx().location(@src()).namedFmt(ctx.mlirCtx(), "{}, dtype={}", .{ args, dt });

        const n_steps = std.math.divCeil(i64, args.end - args.start, args.step) catch unreachable;
        const sh = Shape.init(.{n_steps}, dt);
        var op = dialect.stablehlo.iota(ctx.mlirCtx(), 0, mlir.ext.mlirType(ctx.mlirCtx(), sh), loc);
        var res = _result(sh, op.result(0));

        if (args.step != 1) {
            res = res.scale(args.step);
        }

        if (args.start != 0) {
            res = res.addConstant(args.start);
        }

        return res;
    }

    /// Returns a Tensor containing values in increasing order starting from 0 along the given axis.
    ///
    /// The output dtype will be `.i32`, unless the given axis has a too big dimension, in that case we use `.i64`.
    /// In most program this shouldn't matter, because typically this will be used in a comparison,
    /// or explicitly converted by the user to do floating point arithmetic.
    pub fn iota(sh: Shape, axis_: anytype) Tensor {
        const a = sh.axis(axis_);
        const dt: DataType = if (sh.dim(a) <= std.math.maxInt(i32)) .i32 else .i64;
        const res_shape = sh.withDtype(dt);
        const mlir_ctx = CompilationContext.current().mlirCtx();
        const loc = mlir_ctx.location(@src()).namedFmt(mlir_ctx, "iota({}, {})", .{ res_shape, axis_ });

        var op = dialect.stablehlo.iota(mlir_ctx, a, mlir.ext.RankedTensorType.fromShape(mlir_ctx, res_shape).asType(), loc);
        return _result(res_shape, op.result(0));
    }

    pub const LinspaceArgs = struct {
        start: f64,
        end: f64,
        steps: i64,
    };

    /// Returns a Tensor containing 'args.steps' values evenly spaced from 'args.start' to 'args.end', inclusive.
    pub fn linspace(args: LinspaceArgs, dt: DataType) Tensor {
        meta.assert(args.start < args.end, "linspace expects 'args.start' to be less than 'args.end', got {} and {}", .{ args.start, args.end });
        meta.assert(args.steps > 0, "linspace expects 'args.steps' to be positive, got {}", .{args.steps});
        meta.assert(dt.isFloat(), "linspace expects type to be a float, got {} (hint: use arange instead)", .{dt});

        const ctx = CompilationContext.current();
        const loc = ctx.mlirCtx().location(@src()).namedFmt(ctx.mlirCtx(), "linspace({}, dtype={})", .{ args, dt });

        const sh = Shape.init(.{args.steps}, dt);
        var iota_op = dialect.stablehlo.iota(ctx.mlirCtx(), 0, mlir.ext.mlirType(ctx.mlirCtx(), sh), loc);
        var res = _result(sh, iota_op.result(0));

        if (args.steps != 1) {
            res = res.scale(args.steps);
        }

        if (args.start != 0) {
            res = res.addConstant(args.start);
        }

        return res;
    }

    /// Returns a 0d Tensor with the given value.
    pub fn scalar(val: anytype, dt: DataType) Tensor {
        return Tensor.constant(.{}, Data.init(dt, val));
    }

    /// Returns a constant Tensor with the given value.
    pub fn constant(dimz: anytype, val: Data) Tensor {
        const sh = Shape.init(dimz, val.dtype());
        const singleton_sh = Shape.init(.{}, val.dtype());
        const ctx = CompilationContext.current().mlirCtx();
        const loc = ctx.location(@src()).namedFmt(ctx, "dims={d}, value={}", .{ sh, val });
        const result_type = mlir.ext.RankedTensorType.fromShape(ctx, singleton_sh);
        const elem_type = mlir.ext.denseElementAttrType(val.dtype());
        var constant_op = dialect.stablehlo.constant(ctx, result_type, elem_type, val.constSlice(), loc);
        if (sh.rank() > 0) {
            constant_op = dialect.stablehlo.broadcast_in_dim(ctx, constant_op.result(0), &.{}, mlir.ext.RankedTensorType.fromShape(ctx, sh).as(mlir.Type).?, loc);
        }
        return _result(sh, constant_op.result(0));
    }

    /// Embeds a buffer with concrete values into an Mlir program.
    pub fn constantTensor(val: HostBuffer) Tensor {
        const ctx = CompilationContext.current().mlirCtx();
        const result_type = mlir.ext.RankedTensorType.fromShape(ctx, val.shape());
        const loc = ctx.location(@src());
        const elem_type = mlir.ext.denseElementAttrType(val.dtype());
        const constant_op = dialect.stablehlo.constant(ctx, result_type, elem_type, val.data, loc);
        return _result(val.shape(), constant_op.result(0));
    }

    /// Returns a Tensor containing the result of the outer product between the input Tensors.
    pub fn outer(self: Tensor, other: Tensor) Tensor {
        meta.assert(self.rank() < 2 and other.rank() < 2 and self.rank() + other.rank() != 0, "outer expects tensor ranks to be at most 1, got {} and {}", .{ self.rank(), other.rank() });

        if (self.rank() + other.rank() == 1) {
            return self.mul(other);
        }

        const dimz = .{ self.dim(0), other.dim(0) };
        const left = self.broadcast(Shape.init(dimz, self.dtype()), &.{0});
        const right = other.broadcast(Shape.init(dimz, other.dtype()), &.{1});
        return left.mul(right);
    }

    /// Given a tensor and a shape of the same rank,
    /// will "broadcast" the given axes, so that `self` has the given shape.
    /// This happens by virtually repeating the data several time along each give axes.
    /// Note: most of the time the optimizer will make it so that the broadcast doesn't trigger a copy.
    /// Note: the tags of the return tensor will be from the `output_shape`.
    /// This means if you use and un-tagged broadcast on a tagged tensor,
    /// you will lose the tags.
    /// To avoid use favorise `.broad(shape)` when working with tagged tensors.
    pub fn broadcast(self: Tensor, output_shape: Shape, axes_: []const i64) Tensor {
        const res_shape = output_shape.withDtype(self.dtype());

        const result_type = mlir.ext.RankedTensorType.fromShape(self.getContext().mlirCtx(), res_shape).as(mlir.Type).?;
        const loc = self.getContext().mlirCtx().location(@src()).namedFmt(self.getContext().mlirCtx(), "broadcast({any}, axes={d})", .{ res_shape, axes_ });
        const broadcast_op = dialect.stablehlo.broadcast_in_dim(self.getContext().mlirCtx(), self.value(), axes_, result_type, loc);

        return _result(res_shape, broadcast_op.result(0));
    }

    /// Broadcasts a Tensor to the given shape, adding axes at the beginning.
    pub fn broadcastLeft(self: Tensor, output_shape: Shape) Tensor {
        meta.assert(self.rank() <= output_shape.rank(), "broadcastLeft expects tensor rank to be less than output tensor rank, got {} and {}", .{ self.rank(), output_shape.rank() });

        const a = output_shape.rank() - self.rank();
        if (self.rank() == output_shape.rank() and std.mem.eql(i64, self.dims(), output_shape.dims())) {
            return self;
        }

        return self.broadcast(output_shape, Shape.range(output_shape.rank(), output_shape.dtype()).dims()[a..]);
    }

    /// Broadcasts a Tensor to the given shape, adding axes at the end.
    pub fn broadcastRight(self: Tensor, output_shape: Shape) Tensor {
        meta.assert(self.rank() <= output_shape.rank(), "broadcastRight expects tensor rank to be less than output tensor rank, got {} and {}", .{ self.rank(), output_shape.rank() });

        if (self.rank() == output_shape.rank() and self._shape.eql(output_shape)) {
            return self;
        }

        return self.broadcast(output_shape, Shape.range(self.rank(), output_shape.dtype()).dims());
    }

    /// Broadcasts a Tensor to the given shape, extending dimensions if needed.
    pub fn broad(self: Tensor, other: Shape) Tensor {
        // Non ambiguous broadcasting
        if (self._shape.rank() == 0 or self._shape.rank() == other.rank()) {
            return self.broadcast(other, Shape.range(self._shape.rank(), .bool).dims());
        }

        // check that each axis of self maps to an axis of other
        var axes_: std.BoundedArray(i64, MAX_RANK) = .{};
        for (self._shape.tags()) |t| {
            if (t != Shape.TagUnknown) {
                if (other.hasTag(t)) |ax| {
                    axes_.appendAssumeCapacity(@intCast(other.axis(ax)));
                } else {
                    std.debug.panic("Can't broadcast {} to {}", .{ self, other });
                }
            }
        }
        return self.broadcast(other, axes_.constSlice());
    }

    /// Reshapes the input Tensor with the given shape.
    pub fn reshape(self: Tensor, output_shape_: anytype) Tensor {
        const output_shape = self._shape.reshape(output_shape_);
        const tensor_type = mlir.ext.RankedTensorType.fromShape(self.getContext().mlirCtx(), output_shape);
        const loc = self.getContext().mlirCtx().location(@src()).namedFmt(self.getContext().mlirCtx(), "reshape({any})", .{output_shape});
        const reshape_value = dialect.stablehlo.reshape(self.getContext().mlirCtx(), self.value(), tensor_type, loc);
        return _result(output_shape, reshape_value.result(0));
    }

    pub const Pad = struct {
        low: i32 = 0,
        high: i32 = 0,
        interior: i32 = 0,
    };

    /// Pads the input Tensor with the given values.
    /// Usage: x.pad(0, .{ .a = .{ .low = 1, .high = 1 }});
    pub fn pad(self: Tensor, padding_value: anytype, paddings: anytype) Tensor {
        const _paddings = self.shape().parseAxesOptions(Pad, paddings, .{});

        const ZEROS = [_]i64{0} ** MAX_RANK;
        var low = ZEROS;
        var high = ZEROS;
        var interior = ZEROS;

        var res_shape = self._shape;
        for (_paddings.constSlice(), 0..) |padding, i| {
            low[i] = padding.low;
            high[i] = padding.high;
            interior[i] = padding.interior;

            var d: i64 = self.dim(i);
            d += low[i] + (@max(d - 1, 0) * interior[i]) + high[i];
            res_shape._dims.set(i, d);
        }

        const rk = self.rank();
        const mlir_ctx = self.getContext().mlirCtx();
        const loc = mlir_ctx.location(@src()).namedFmt(mlir_ctx, "pad({},{})", .{ padding_value, _paddings });
        const pad_op = dialect.stablehlo.pad(
            mlir_ctx,
            self.value(),
            Tensor.scalar(padding_value, self.dtype()).value(),
            .{ .low = low[0..rk], .high = high[0..rk], .interior = interior[0..rk] },
            loc,
        );

        return _result(res_shape, pad_op.result(0));
    }

    /// Inserts 1-dim axes at the given position, with the given tags.
    /// `.{.a = 5, .b = 4}.insert(.b, .{ .c, .d }) -> .{ .a = 5, .c = 1, .d = 1, .b = 4 }`
    pub fn insertAxes(self: Tensor, axis_: anytype, tags: anytype) Tensor {
        const tags_ = Shape.parseTags(tags);
        const ax = if (@TypeOf(axis_) == EnumLiteral and axis_ == .last)
            self.rank()
        else
            self.axis(axis_);

        var res_shape = self._shape;
        const ones = [_]i64{1} ** MAX_RANK;
        res_shape._dims.insertSlice(ax, ones[0..tags_.len]) catch unreachable;
        res_shape._tags.insertSlice(ax, tags_.constSlice()) catch unreachable;

        return self.reshape(res_shape);
    }

    /// Appends a 1-dim axis, with the given tag.
    pub fn appendAxes(self: Tensor, t: anytype) Tensor {
        meta.assert(self.rank() < Tensor.MAX_RANK - t.len, "appendAxis expects tensor rank to be small enough in order to extend it, got {} and {} (max is {})", .{ self.rank(), t.len, Tensor.MAX_RANK });

        return self.insertAxes(.last, t);
    }

    /// Drops a 1-dim axis at the given index
    pub fn squeeze(self: Tensor, axis_: anytype) Tensor {
        const a = self.axis(axis_);
        meta.assert(self.dim(a) == 1, "squeeze expects axis to be squeezed to have a dimension of 1, got {}", .{self.dim(a)});

        const new_shape = self._shape.remove(a);
        // log.debug("squeeze({}, {d}={d}) -> ({})", .{ self, axis, a, new_shape });

        return _result(new_shape, self.reshape(new_shape).value());
    }

    /// Returns a Tensor with the given axes reversed.
    pub fn reverse(self: Tensor, axes_: anytype) Tensor {
        const actual_axes = self._shape.axes(axes_);

        const loc = self.getContext().mlirCtx().location(@src()).namedFmt(self.getContext().mlirCtx(), "reverse({any})", .{axes_});
        const reverse_op = dialect.stablehlo.reverse(self.getContext().mlirCtx(), self.value(), toI64(actual_axes.constSlice()), loc);
        return _result(self._shape, reverse_op.result(0));
    }

    pub const GatherOpts = struct { indices_are_sorted: bool = false };

    /// For each coordinate in `indices`,
    /// `gatherValues` extracts a single value of the given tensor.
    ///
    /// * axes_ is a single axis, or a tuple of axis: .b, or .{ .b, .c }
    /// * indices is an integer tensor
    /// * result is a tensor whose shape is similar to the input shape
    /// where the gathered axes have been replaced by axes from 'indices'.
    ///
    /// Some example input for the base case where we work on one axis:
    /// - gatherValues(f:[a]->float, .a, ind:[n]->int)[n] == f[ind[n]]
    /// - gatherValues(f:[a, b], .a, ind:[n])[n, b] == f[ind[n], b]
    /// - gatherValues(f: [a,b,c], .{.b}, ind: [n,m])[a, n, m, c] == f[a, ind[n, m], c]
    ///
    /// If an axis in common between `self` and `indices`,
    /// it is treated as a "batching" axis, meaning that semantically
    /// the operator is doing a gatherValues one time per dimension of this axis:
    /// - gatherValues(f: [a,b,c], .{.b}, ind: [a,n])[a, n] == f[a, ind[a, n]]
    ///
    /// It is an error to have an axis present in `self`, `axes_` and `indices`.
    ///
    /// If several axes are passed, then the last axis of indices is treated as coordinates:
    /// - gatherValues(f: [a,b,c], .{.b, .c}, ind: [n,2])[a, n] == f[a, ind[n][0], ind[n][1]]
    /// - gatherValues(f: [a,b,c,d], .{.b, .c}, ind: [a, n,2])[a, n, d] == f[a, ind[a, n][0], ind[a, n][1], d]
    ///
    /// It is possible to use gatherValues without tags, but batching won't be available.
    pub fn gatherValues(self: Tensor, coord_axes: anytype, indices: Tensor, opts: GatherOpts) Tensor {
        // scoped_log.debug("gatherValues({}, {any}, {})", .{ self, coord_axes, indices });
        const single_coord, const coord_axes_ = _parseGatherCoord(self, coord_axes);

        meta.assert(coord_axes_.len > 0, "gatherValues expects 1 or more axes to operate one, received none. Example: `x.gatherValues(.a, indices, .{{}})`", .{});
        for (coord_axes_.constSlice(), 0..) |a, i| {
            if (i > 0) {
                meta.assert(a == coord_axes_.get(i - 1) + 1, "gatherValues expects 'coord_axes' to be sequential. But {any} aren't sequential in {}", .{ coord_axes, self });
            }
        }

        const AxisKind = enum { batching, offset, collapsed, indices };
        var self_kind: std.BoundedArray(AxisKind, MAX_RANK) = .{};
        var indices_batch_axes: Shape.DimsArray = .{};
        for (self._shape.tags(), 0..self.rank()) |t, self_ax| {
            const maybe_coord_ax = std.mem.indexOfScalar(u3, coord_axes_.constSlice(), @intCast(self_ax));
            if (indices._shape.hasTag(t)) |id_ax| {
                // tag is both in self and indices -> it's a batching dim
                // Note: tags are required for batching.
                self_kind.appendAssumeCapacity(.batching);
                indices_batch_axes.appendAssumeCapacity(id_ax);
                meta.assert(maybe_coord_ax == null, "gatherValues expects axes to appear at most twice. Axis {s} has been found both in 'self={any}', in 'coord_axes_={any}' and in 'indices={}'", .{ self._shape._tags.get(self_ax), self, coord_axes, indices });
            } else if (maybe_coord_ax) |_| {
                // for gatherValues we collapsed all gathered axes
                // (contrary to gatherSlices where we collapse none)
                self_kind.appendAssumeCapacity(.collapsed);
            } else {
                self_kind.appendAssumeCapacity(.offset);
            }
        }

        // When we receive several coord_axes we need an extra dimension to store
        // one index per axis, which makes the coordinates of one value.
        // Otherwi se stablehlo uses the "indices.rank()" default value.
        const index_coord_axis = if (single_coord)
            indices.rank()
        else blk: {
            const ax = indices._shape.hasTag(.coord) orelse indices._shape.axis(-1);
            meta.assert(indices.dim(ax) == coord_axes_.len, "gatherValues with axes={any}, expects indices to be of shape [..., {}], got: {}", .{ coord_axes, coord_axes_.len, indices });
            break :blk ax;
        };

        // compute res shape
        var res_shape = Shape.init(.{}, self.dtype());
        var res_kind: std.BoundedArray(AxisKind, MAX_RANK) = .{};
        for (self_kind.constSlice(), 0..) |kind, ax_usize| {
            const ax: u3 = @intCast(ax_usize);
            if (ax == coord_axes_.get(0)) {
                // The first val_ax is special cause this is the place where we insert indices axes.
                for (indices._shape.tags(), 0..indices.rank()) |t, id_ax| {
                    if (id_ax == index_coord_axis) continue;
                    if (std.mem.indexOfScalar(i64, indices_batch_axes.constSlice(), @intCast(id_ax))) |_| {
                        // batching dim are already in res
                        continue;
                    }

                    res_shape = res_shape.appendDim(indices.dim(id_ax), t);
                    res_kind.appendAssumeCapacity(.indices);
                }
            }
            switch (kind) {
                .collapsed => continue,
                else => {
                    res_shape = res_shape.appendDim(self.dim(ax), self._shape.tag(ax));
                    res_kind.appendAssumeCapacity(kind);
                },
            }
        }

        // This is not a gather, but a dynamicSlice.
        // Sometimes the backend recognize this pattern, but not always.
        // So let us handle that.
        if (indices.count() == 1) {
            return self.dynamicSlice1d(coord_axes_.get(0), 1, indices.flattenAll().squeeze(0)).reshape(res_shape);
        }

        var slice_dims: Shape.DimsArray = .{};
        for (self_kind.constSlice(), self.dims()) |k, d| {
            slice_dims.appendAssumeCapacity(switch (k) {
                .batching, .collapsed => 1,
                .offset => d,
                .indices => unreachable,
            });
        }

        // scoped_log.debug("gatherValues --> {} {any}", .{ res_shape, res_kind.constSlice() });
        const loc = self.getContext().mlirCtx().location(@src());
        const gather_op = dialect.stablehlo.gather(
            self.getContext().mlirCtx(),
            self.value(),
            indices.value(),
            slice_dims.constSlice(),
            loc,
            .{
                .offset_dims = _collectAxes(AxisKind, res_kind, .offset).constSlice(),
                .collapsed_slice_dims = _collectAxes(AxisKind, self_kind, .collapsed).constSlice(),
                .operand_batching_dims = _collectAxes(AxisKind, self_kind, .batching).constSlice(),
                .start_indices_batching_dims = indices_batch_axes.constSlice(),
                .start_index_map = _collectAxes(AxisKind, self_kind, .collapsed).constSlice(),
                .index_vector_dim = index_coord_axis,
                .indices_are_sorted = opts.indices_are_sorted,
            },
        );

        const mlir_shape = fromMlirValue(gather_op.result(0)).shape();
        meta.assert(mlir_shape.eql(res_shape), "gatherValues expects that batching indices appear in the same order in 'self' and 'indices', got: self={}, indices={}. You should transpose one or the other.", .{ self, indices });
        return _result(res_shape, gather_op.result(0));
    }

    test gatherValues {
        const zml = @import("zml.zig");
        const platform = zml.testing.env();

        {
            // Only test shapes
            var comp = try zml.module.CompilationContext.init(std.heap.page_allocator, "test", platform);
            defer comp.deinit();
            comp.activate();
            defer comp.deactivate();

            inline for (.{
                .{ .{ .a = 10 }, .a, .{}, .{} },
                .{ .{ .a = 10 }, .a, .{ .n = 8 }, .{ .n = 8 } },
                .{ .{ .a = 10, .b = 20 }, .a, .{}, .{ .b = 20 } },
                .{ .{ .a = 10, .b = 20 }, .a, .{ .n = 8 }, .{ .n = 8, .b = 20 } },
                .{ .{ .a = 10, .b = 20 }, 0, .{ .n = 8 }, .{ .n = 8, .b = 20 } },
                // Favor val shape, instead of indices shape.
                .{ .{ .a = 10, .b = 20 }, .b, .{ .n = 8 }, .{ .a = 10, .n = 8 } },
                .{ .{ .a = 10, .b = 20, .c = 30 }, .b, .{ .n = 8 }, .{ .a = 10, .n = 8, .c = 30 } },
                // batching axes are implicits.
                // TODO: support of batching is broken atm
                // .{ .{ .a = 10, .b = 20 }, .b, .{ .a = 10 }, .{ .a = 10 } },
                // .{ .{ .a = 10, .b = 20 }, .a, .{ .b = 20 }, .{ .b = 20 } },
                // .{ .{ .a = 10, .b = 20 }, .b, .{ .a = 10, .n = 8 }, .{ .a = 10, .n = 8 } },
                // stablehlo.gather is biased toward indices shape (like gatherSlice).
                // This make it awkward to use when you have both batching dimension and new indices dimensions.
                // For now we reject those, and let user explicitly transpose self or indices if needed.
                // .{ .{ .a = 10, .b = 20 }, .b, .{ .n = 8, .a = 10 }, .{ .a = 10, .n = 8 } },
                // Also handle tuples
                .{ .{ .a = 10, .b = 20 }, .{ .a, .b }, .{ .n = 8, ._ = 2 }, .{ .n = 8 } },
                .{ .{ 10, 20 }, .{ -2, -1 }, .{ 8, 2 }, .{8} },
                // and 1-tuple
                .{ .{ .a = 10, .b = 20 }, .{.b}, .{ .n = 8, ._ = 1 }, .{ .a = 10, .n = 8 } },
            }) |testcase| {
                const x_shape, const tag, const idx_shape, const res_shape = testcase;
                const x = Tensor.constant(x_shape, .{ .f16 = 0 });
                const idx = Tensor.constant(idx_shape, .{ .i32 = 0 });
                const y = gatherValues(x, tag, idx, .{});
                try zml.testing.expectEqualShapes(Shape.init(res_shape, .f16), y.shape());
                try std.testing.expect(y.value().owner().verify());
            }
        }
    }

    /// Gathers slices along the given axes with runtime indices.
    /// * slice_shape represents the shape of the slices to extract,
    ///   it must be smaller than original shape.
    ///   It must use a subset of self axes.
    ///   If slice_shape is **not** tagged, then it must have the same rank than self.
    /// * `indices` represents a set of coordinates.
    ///   The coordinates are read from the `.coord` axis, or last axis if `.coord` is not found.
    ///   The coordinate axis must have `slice_shape.rank()` dims.
    ///   The coordinates represent the "top-left" corner of the slice to extract.
    /// * the output tensor starts with axes from `indices`.
    /// * if the input tensor has tagged axes, matching `indices` axes,
    ///    they will be considered "batching" axes.
    ///
    /// Sample input/output shapes:
    /// * gatherSlices([A, B, C, D], .{.b=B', .c=C'}, [N, 2]) -> [N, A, B', C', D]
    /// * gatherSlices(x(a,b,c,d), .{.b=B', .c=C'}, g(n,m)) = z(n, a, b', c', d) = x(a, g(n, 0) + b', g(n, 1) + c', d)
    ///
    /// Note: the axis order of the result is different from gatherValues.
    /// This is because gatherSlices, favorizes contiguous copy of the extracted slices,
    /// while gatherValues, always copy values one by one, and as such don't have the same issues.
    /// In our example the contiguous dimension .d is not sliced
    /// and gatherSlices can copy data by group of C'*D elements.
    pub fn gatherSlices(self: Tensor, slice_shape: Shape, indices: Tensor, opts: GatherOpts) Tensor {
        // scoped_log.debug("gatherSlice({}, {_}, {})", .{ self, slice_shape, indices });

        const tagged_api = slice_shape.isFullyTagged();
        if (tagged_api) {
            for (slice_shape.tags()) |t| {
                meta.assert(self._shape.hasTag(t) != null, "gatherSlices expects `slices_shape` to only use tags from `self`. But {s} wasn't found in {}", .{ t, self });
            }
        } else {
            // For untagged api, we require all slices to be specified.
            // Note: we could relax this and right align the slice.
            meta.assert(slice_shape.rank() == self.rank(), "gatherSlices expects `slice_shape.rank()` to match `self.rank()`. Got: gatherSlices({}, slice={_}). To avoid specifying all axes in `slice_shape`, you can use tags.", .{ self, slice_shape });
        }

        const index_coord_axis = indices._shape.hasTag(.coord) orelse indices._shape.axis(-1);
        meta.assert(indices.dim(index_coord_axis) == slice_shape.rank(), "gatherSlices({}, slice={_}, indices) expects 'indices' to be a tensor [..., {}], got {}", .{ self, slice_shape, slice_shape.rank(), indices });

        // Compute result shape
        var res_shape = indices._shape.remove(index_coord_axis).withDtype(self.dtype());
        var slice_dims = self._shape._dims;
        var self_batch_axes: std.BoundedArray(i64, MAX_RANK) = .{};
        var indices_batch_axes: std.BoundedArray(i64, MAX_RANK) = .{};
        var start_index_map: std.BoundedArray(i64, MAX_RANK) = .{};
        var self_offset_axes: std.BoundedArray(i64, MAX_RANK) = .{};
        for (self._shape.tags(), 0..self.rank()) |t, self_ax| {
            const maybe_slice_ax: ?u3 = if (tagged_api) slice_shape.hasTag(t) else @intCast(self_ax);

            if (tagged_api and indices._shape.hasTag(t) != null) {
                // tag is both in self and indices -> it's a batching dim
                // Note: tags are required for batching.
                self_batch_axes.appendAssumeCapacity(@intCast(self_ax));
                indices_batch_axes.appendAssumeCapacity(indices._shape.axis(t));
                slice_dims.set(self_ax, 1);
                meta.assert(slice_shape.hasTag(t) == null, "gatherSlices expect axes to be either batches or slices axes. Axis {s} has been found both in `slices={_}` and `indices={}`", .{ t, slice_shape, indices });
            } else if (maybe_slice_ax) |slice_ax| {
                // Specified axes contains the start offset of the slices,
                // and are collected in `start_index_map`.
                const slice_dim = slice_shape.dim(slice_ax);
                meta.assert(slice_dim <= self._shape.dim(self_ax), "gatherSlices expects `slice_shape` to be smaller than `self.shape()`. On axis {s}, got {} > {}.", .{ t, slice_shape, self._shape });
                slice_dims.set(self_ax, slice_dim);
                res_shape = res_shape.appendDim(slice_dim, t);
                start_index_map.appendAssumeCapacity(@intCast(self_ax));
                self_offset_axes.appendAssumeCapacity(res_shape.rank() - 1);
            } else {
                // non-batching, non-indexed axes
                res_shape = res_shape.appendDim(self.dim(self_ax), t);
                self_offset_axes.appendAssumeCapacity(res_shape.rank() - 1);
            }
        }

        const loc = self.getContext().mlirCtx().location(@src());
        const gather_op = dialect.stablehlo.gather(
            self.getContext().mlirCtx(),
            self.value(),
            indices.value(),
            slice_dims.constSlice(),
            loc,
            .{
                .offset_dims = self_offset_axes.constSlice(),
                .collapsed_slice_dims = &.{},
                .operand_batching_dims = self_batch_axes.constSlice(),
                .start_indices_batching_dims = indices_batch_axes.constSlice(),
                .start_index_map = start_index_map.constSlice(),
                .index_vector_dim = index_coord_axis,
                .indices_are_sorted = opts.indices_are_sorted,
            },
        );
        return _result(res_shape, gather_op.result(0));
    }

    test gatherSlices {
        const zml = @import("zml.zig");
        const platform = zml.testing.env();

        {
            // Only test shapes
            var comp = try zml.module.CompilationContext.init(std.heap.page_allocator, "test", platform);
            defer comp.deinit();
            comp.activate();
            defer comp.deactivate();

            inline for (.{
                .{ .{ .a = 10 }, .{}, .{ ._ = 0 }, .{ .a = 10 } },
                .{ .{ .a = 10 }, .{ .a = 7 }, .{ ._ = 1 }, .{ .a = 7 } },
                .{ .{ .a = 10 }, .{ .a = 7 }, .{ .n = 8, ._ = 1 }, .{ .n = 8, .a = 7 } },
                .{ .{ .a = 10 }, .{ .a = 7 }, .{ .coord = 1, .n = 8 }, .{ .n = 8, .a = 7 } },
                // tags aren't required.
                .{ .{10}, .{7}, .{ .n = 8, ._ = 1 }, .{ .n = 8, ._ = 7 } },
                .{ .{ .a = 10, .b = 20 }, .{ .a = 7 }, .{ ._ = 1 }, .{ .a = 7, .b = 20 } },
                .{ .{ .a = 10, .b = 20 }, .{ .a = 7 }, .{ .n = 8, ._ = 1 }, .{ .n = 8, .a = 7, .b = 20 } },
                .{ .{ .a = 10, .b = 20 }, .{ .a = 7 }, .{ .n = 8, .coord = 1, .m = 9 }, .{ .n = 8, .m = 9, .a = 7, .b = 20 } },
                .{ .{ .a = 10, .b = 20 }, .{ .b = 17 }, .{ .n = 8, ._ = 1 }, .{ .n = 8, .a = 10, .b = 17 } },
                .{ .{ .a = 10, .b = 20 }, .{ .a = 7, .b = 17 }, .{ .n = 8, ._ = 2 }, .{ .n = 8, .a = 7, .b = 17 } },
                // Note: currently the order of the axes in the slice is not used.
                .{ .{ .a = 10, .b = 20 }, .{ .b = 17, .a = 7 }, .{ .n = 8, ._ = 2 }, .{ .n = 8, .a = 7, .b = 17 } },
                .{ .{ .a = 10, .b = 20, .c = 20 }, .{ .b = 17 }, .{ .n = 8, ._ = 1 }, .{ .n = 8, .a = 10, .b = 17, .c = 20 } },
                // batching dims
                // TODO: support of batching is broken atm
                // .{ .{ .a = 10, .b = 20 }, .{ .b = 17 }, .{ .a = 10, ._ = 1 }, .{ .a = 10, .b = 17 } },
                // .{ .{ .b = 200, .a = 100, .c = 300 }, .{ .c = 300 }, .{ .a = 100, .b = 200, ._ = 1 }, .{ .a = 100, .b = 200, .c = 300 } },
            }) |testcase| {
                const x_shape, const slice_dims, const idx_shape, const res_shape = testcase;
                const x = Tensor.constant(x_shape, .{ .f16 = 0 });
                const slice_shape = Shape.init(slice_dims, .u16);
                const idx = Tensor.constant(idx_shape, .{ .i32 = 0 });
                const y = gatherSlices(x, slice_shape, idx, .{});
                try zml.testing.expectEqualShapes(Shape.init(res_shape, .f16), y.shape());
                try std.testing.expect(y.value().owner().verify());

                const mod = try zml.compileFn(
                    std.testing.allocator,
                    gatherSlices,
                    .{ x.shape(), slice_shape, idx.shape(), .{ .indices_are_sorted = true } },
                    platform,
                );
                defer mod.deinit();
            }
        }

        // Test with actual values.
        const range = try zml.HostBuffer.arange(std.testing.allocator, .{ .end = 2 * 4 * 6 }, .u16);
        defer range.deinit(std.testing.allocator);
        const operand = try range.reshape(.{ .a = 2, .b = 4, .c = 6 }).toDevice(platform);
        defer operand.deinit();
        const start_indices = (try zml.Buffer.fromArray(platform, [2][2]i32{ .{ 2, 1 }, .{ 0, 3 } })).withTags(.{ .n, ._ });
        defer start_indices.deinit();

        const result = try zml.testing.compileAndCall(platform, gatherSlices, .{ operand, Shape.init(.{ .b = 2, .c = 3 }, .u16), start_indices, .{} });

        const expected = zml.HostBuffer.fromArray(&[2][2][2][3]u16{
            .{
                .{ .{ 13, 14, 15 }, .{ 19, 20, 21 } },
                .{ .{ 37, 38, 39 }, .{ 43, 44, 45 } },
            },
            .{
                .{ .{ 3, 4, 5 }, .{ 9, 10, 11 } },
                .{ .{ 27, 28, 29 }, .{ 33, 34, 35 } },
            },
        });
        try zml.testing.expectClose(expected, result, 0);
    }

    pub const ScatterOpts = struct {
        /// Promise scatter that all coordinates in `indices` are sorted, wrt to the final in memory offset.
        /// Result is undefined if the promise is violated.
        indices_are_sorted: bool = false,

        /// Promise scatter that slices don't overlap.
        /// Result is undefined if the promise is violated.
        indices_are_unique: bool = false,

        /// Function used to update previous value in `self` with values from `updates`.
        /// If `update_fn` is not associative (ie the order of execution matters),
        /// then you should make sure the slices don't overlap,
        /// otherwise the result will depend on the runtime scheduling
        /// of the operator which is backend specific.
        update_fn: *const fn (*const anyopaque, Tensor, Tensor) Tensor = increment,

        /// Extra data that may be needed for a custom update function.
        /// `override` and `increment` don't need it, leaving it to undefined works.
        update_fn_ctx: *const anyopaque = undefined,

        pub fn increment(_: *const anyopaque, old_value: Tensor, new_value: Tensor) Tensor {
            return old_value.add(new_value);
        }

        pub fn override(_: *const anyopaque, old_value: Tensor, new_value: Tensor) Tensor {
            _ = old_value;
            return new_value;
        }
    };

    /// Update the given tensors, by copying `values` into self slices.
    /// The slices are chosen at runtime by interpreting indices as coordinates into `self`.
    /// * `indices` represents a set of coordinates into `self`.
    ///   For the sake of simplifying the creation of `indices` tensor,
    ///   it's allowed to not mention a specific axis if the coordinate for this axis is always `0`.
    ///   Similarly to `gatherValues`, the coordinates are read from the `.coord` axis, or last axis if `.coord` is not found.
    ///   The coordinates represent the "top-left" corner of the slice to extract.
    ///   `indices.dim(.coord)` must match `coord_axes.len`.
    ///   Other axes identify one "slice" and they must be found inside `updates`.
    ///
    /// * the output tensor starts with axes from `indices`.
    /// * if the input tensor has tagged axes, matching `indices` axes,
    ///    they will be considered "batching" axes.
    ///
    /// Sample input/output shapes:
    /// * scatterSlices([A, B, C, D], .{b, c}, [N, 2], [N, B', C']) -> [A, B, C, D]
    /// * scatterSlices(x(a,b,c,d), g(n,m), y[n,b,c]) [A,B,C,D] {
    ///   var z = x;
    ///   for (0..N) |n| { z[a,g[n,0]+b',g[n,1]+c',d] = y[n,a,b',c',d]; }
    /// }
    ///
    /// **Warning**: if `opts.update_fn` is not associative not all calls to `scatterSlices` are sound.
    /// In particular if you scatter overlapping slices, with `zml.Tensor.ScatterOpts.override`,
    /// then the result will depend on the execution order that you don't control.
    pub fn scatterSlices(self: Tensor, coord_axes: anytype, indices: Tensor, updates: Tensor, opts: ScatterOpts) Tensor {
        const loc = @src();
        // scoped_log.debug("scatterSlices({}, {any}, {}, {})", .{ self, coord_axes, indices, updates });

        meta.assert(self.dtype() == updates.dtype(), "scatterSlices expects input and 'updates' tensors to be of the same type, got {} and {}", .{ self.dtype(), updates.dtype() });

        const single_coord, const coord_axes_ = _parseGatherCoord(self, coord_axes);
        const AxisKind = enum { batching, update_window, inserted_window, window_id };
        var self_kind: std.BoundedArray(AxisKind, MAX_RANK) = .{};
        var indices_batch_axes: Shape.DimsArray = .{};
        for (self._shape.tags()) |t| {
            if (updates._shape.hasTag(t)) |_| {
                if (indices._shape.hasTag(t)) |id_ax| {
                    // tag is in self, indices and updates -> it's a batching dim
                    self_kind.appendAssumeCapacity(.batching);
                    indices_batch_axes.appendAssumeCapacity(id_ax);
                } else {
                    self_kind.appendAssumeCapacity(.update_window);
                }
            } else {
                self_kind.appendAssumeCapacity(.inserted_window);
            }
        }
        // scoped_log.warn(" self_kind -> {any}", .{self_kind.constSlice()});

        const index_coord_axis = if (single_coord)
            indices.rank()
        else blk: {
            const ax = indices._shape.hasTag(.coord) orelse indices._shape.axis(-1);
            meta.assert(indices.dim(ax) == coord_axes_.len, "scatterSlices({}, coord_axes={any}, indices, updates) expects 'indices' to be a tensor [..., {}], got {}", .{ self, coord_axes, coord_axes_.len, indices });

            break :blk ax;
        };
        if (indices.count() == 1) {
            return self.dynamicUpdateSlice1d(updates, coord_axes_.get(0), indices.reshape(.{}));
        }

        var up_kind: std.BoundedArray(AxisKind, MAX_RANK) = .{};
        // Note: we assume the scatter_dims appear in the same order inside indices and inside self.
        for (updates._shape.tags(), 0..) |t, up_ax| {
            if (self._shape.hasTag(t)) |self_ax| {
                if (self_kind.get(self_ax) == .batching) {
                    up_kind.appendAssumeCapacity(.batching);
                } else {
                    meta.assert(updates.dim(up_ax) <= self.dim(self_ax), "scatterSlices expects the slices described in 'updates' to fit inside 'self', but along axis .{s} it doesn't. Got self={}, updates={}.", .{ t, self, updates });
                    up_kind.appendAssumeCapacity(.update_window);
                }
            } else if (t == Shape.TagUnknown or indices._shape.hasTag(t) != null) {
                up_kind.appendAssumeCapacity(.window_id);
            } else {
                std.debug.panic("scatterSlices expects 'updates' to be made of axes from 'self={}' and from 'indices={}', got unknown tag {s} in {}", .{ self, indices, t, updates });
            }
        }
        const n_indices_axes = updates.rank() - _collectAxes(AxisKind, up_kind, .update_window).len;
        if (single_coord) {
            meta.assert(n_indices_axes == indices.rank(), "scatterSlices({}, {any}) expects 'updates' to contain all axes from 'indices', got indices={}, updates={}", .{ self, coord_axes, indices, updates });
        } else {
            meta.assert(n_indices_axes == indices.rank() - 1, "scatterSlices({}, {any}) expects 'updates' to contain all-but-last axes from 'indices', got indices={}, updates={}", .{ self, coord_axes, indices, updates });
        }

        const ctx = self.getContext();
        const mlir_ctx = ctx.mlirCtx();

        const _scalar: Tensor = .{ ._shape = Shape.init(.{}, self.dtype()), ._id = undefined };
        const UpdateS = ops.BlockSign(ScatterOpts.increment);
        const update_block = ctx.makeBlock(UpdateS, opts.update_fn, opts.update_fn_ctx, .{ _scalar, _scalar });

        const op = dialect.stablehlo.scatter(
            mlir_ctx,
            &.{self.value()},
            &.{indices.value()},
            &.{updates.value()},
            update_block,
            .{
                .update_window_dims = _collectAxes(AxisKind, up_kind, .update_window).constSlice(),
                .inserted_window_dims = _collectAxes(AxisKind, self_kind, .inserted_window).constSlice(),
                .input_batching_dims = _collectAxes(AxisKind, self_kind, .batching).constSlice(),
                .scatter_indices_batching_dims = indices_batch_axes.constSlice(),
                .scatter_dims_to_operand_dims = toI64(coord_axes_.constSlice()),
                .index_vector_dim = index_coord_axis,
                .indices_are_sorted = opts.indices_are_sorted,
                .unique_indices = opts.indices_are_unique,
            },
            mlir_ctx.location(loc),
        );
        return _result(self._shape, op.result(0));
    }

    test scatterSlices {
        const zml = @import("zml.zig");
        const platform = zml.testing.env();

        const Local = struct {
            pub fn scatter(self: Tensor, coord_axes: Shape.AxesArray, indices: Tensor, updates: Tensor) Tensor {
                return self.scatterSlices(
                    coord_axes.constSlice(),
                    indices,
                    updates,
                    .{ .update_fn = ScatterOpts.increment },
                );
            }
        };

        {
            // Only test shapes
            var comp = try zml.module.CompilationContext.init(std.heap.page_allocator, "test", platform);
            defer comp.deinit();
            comp.activate();
            defer comp.deactivate();

            inline for (.{
                .{ .{ .a = 10 }, .a, .{}, .{ .a = 3 } },
                .{ .{ .a = 10, .b = 20 }, .b, .{ .a = 10, .n = 8 }, .{ .a = 10, .n = 8, .b = 2 } },
                // I'm not sure I like this variant, cause `b` is not mentionned in updates.
                // So 'stablehlo.scatter' is implicitly broadcasting the updates along `b` axis.
                // OTOH asking the user to do the broadcasting isn't trivial cause they will need to do shape wrangling and that's annoying.
                .{ .{ .a = 10, .b = 20 }, .a, .{ .n = 8 }, .{ .n = 8, .a = 2 } },
                .{ .{ .a = 10, .b = 20 }, .{ .b, .a }, .{ .n = 8, ._ = 2 }, .{ .n = 8, .a = 3, .b = 2 } },
                .{ .{ .a = 10, .b = 20 }, .{ .a, .b }, .{ .n = 8, ._ = 2 }, .{ .a = 3, .n = 8, .b = 2 } },
            }) |testcase| {
                const x_shape, const axes_, const idx_shape, const updates_shapes = testcase;
                const x = Tensor.constant(x_shape, .{ .f16 = 0 });
                const idx = Tensor.constant(idx_shape, .{ .i32 = 0 });
                const updates = Tensor.constant(updates_shapes, .{ .f16 = 0 });

                const y = scatterSlices(x, axes_, idx, updates, .{});
                // Shape doesn't change with scatterSlices
                try zml.testing.expectEqualShapes(x.shape(), y.shape());
                try std.testing.expect(y.value().owner().verify());
            }
        }
        // Test with actual values, no batching.
        {
            const a_host = try zml.HostBuffer.arange(std.testing.allocator, .{ .end = 9 }, .i32);
            const a = (try zml.Buffer.from(platform, a_host.reshape(.{ 3, 3 }))).withTags(.{ .a, .b });
            defer a.deinit();
            a_host.deinit(std.testing.allocator);

            const scatter_indices = try zml.Buffer.fromArray(platform, [2][1]i32{ .{0}, .{2} });
            const updates = try zml.Buffer.fromArray(platform, [2][3]i32{ .{ 10, 20, 30 }, .{ 70, 80, 90 } });

            const expected = [3][3]i32{ .{ 10, 21, 32 }, .{ 3, 4, 5 }, .{ 76, 87, 98 } };
            const result = try zml.testing.compileAndCall(platform, Local.scatter, .{
                a,
                a.shape().axes(.{.a}),
                scatter_indices.withTags(.{ .n, .coord }),
                updates.withTags(.{ .n, .b }),
            });
            try std.testing.expect(a.shape().eql(result.shape()));
            try std.testing.expectEqual(expected, result.getValue(@TypeOf(expected)));
        }
        {
            // Test with actual values and batching along axis .a
            const operand = try zml.Buffer.constant(platform, Shape.init(.{ .a = 2, .b = 3, .c = 4, .d = 2 }, .u16), 0);
            defer operand.deinit();
            const start_indices = (try zml.Buffer.fromArray(
                platform,
                [2][2][3][2]i32{
                    .{
                        .{ .{ 0, 0 }, .{ 1, 0 }, .{ 2, 1 } },
                        .{ .{ 0, 1 }, .{ 1, 1 }, .{ 0, 9 } },
                    },
                    .{
                        .{ .{ 0, 0 }, .{ 2, 1 }, .{ 2, 2 } },
                        .{ .{ 1, 2 }, .{ 0, 1 }, .{ 1, 0 } },
                    },
                },
            )).withTags(.{ .n, .a, .m, .coord });
            defer start_indices.deinit();

            const values = try zml.Buffer.constant(
                platform,
                Shape.init(.{ .n = 2, .a = 2, .m = 3, .c = 2, .d = 2 }, .u16),
                1,
            );
            defer values.deinit();

            // TODO: support of batching is broken atm
            const result = zml.testing.compileAndCall(platform, Local.scatter, .{ operand, operand.shape().axes(.{ .c, .b }), start_indices, values }) catch return error.SkipZigTest;

            const expected = [2][3][4][2]u16{
                .{
                    .{ .{ 2, 2 }, .{ 3, 3 }, .{ 1, 1 }, .{ 0, 0 } },
                    .{ .{ 0, 0 }, .{ 0, 0 }, .{ 2, 2 }, .{ 2, 2 } },
                    .{ .{ 0, 0 }, .{ 0, 0 }, .{ 1, 1 }, .{ 1, 1 } },
                },
                .{
                    .{ .{ 0, 0 }, .{ 1, 1 }, .{ 1, 1 }, .{ 0, 0 } },
                    .{ .{ 2, 2 }, .{ 3, 3 }, .{ 1, 1 }, .{ 0, 0 } },
                    .{ .{ 0, 0 }, .{ 1, 1 }, .{ 1, 1 }, .{ 0, 0 } },
                },
            };
            try std.testing.expect(operand.shape().eql(result.shape()));
            try std.testing.expectEqual(expected, result.getValue(@TypeOf(expected)));
        }
    }

    /// Returns a Tensor containing the maximum over a given axis.
    pub fn max(self: Tensor, axis_: anytype) Tensor {
        const a = self.axis(axis_);
        return ops.reduce(
            struct {
                pub fn cmp(x: Tensor, res: Tensor) Tensor {
                    return res.maximum(x.convert(res.dtype()));
                }
            }.cmp,
            self,
            Tensor.constant(&.{}, self.dtype().minValue()),
            &.{a},
        );
    }

    /// Returns a Tensor containing the minimum over a given axis.
    pub fn min(self: Tensor, axis_: anytype) Tensor {
        const a = self.axis(axis_);
        return ops.reduce(
            struct {
                pub fn cmp(x: Tensor, res: Tensor) Tensor {
                    return res.minimum(x.convert(res.dtype()));
                }
            }.cmp,
            self,
            Tensor.constant(&.{}, self.dtype().maxValue()),
            &.{a},
        );
    }

    pub const ArgMaxRes = struct {
        values: Tensor,
        indices: Tensor,

        fn cmp(left: ArgMaxRes, right: ArgMaxRes) ArgMaxRes {
            const left_val = left.values;
            const right_val = right.values;
            const left_idx = left.indices;
            const right_idx = right.indices;

            const left_gt_right = left_val.cmp(.GT, right_val);
            const is_nan = left_val.cmp(.NE, left_val);
            const left_gt_or_nan = left_gt_right.logical(.OR, is_nan);
            // we are bubbling up Nan.
            const max_val = left_gt_or_nan.select(left_val, right_val);

            // If left_val == right_val: keep the smallest idx.
            const is_same = left_val.cmp(.EQ, right_val);
            const is_first = left_idx.cmp(.LT, right_idx);
            const is_same_but_first = is_same.logical(.AND, is_first);
            const keep_left_idx = left_gt_or_nan.logical(.OR, is_same_but_first);
            const max_idx = keep_left_idx.select(left_idx, right_idx);

            return .{ .values = max_val, .indices = max_idx };
        }
    };

    /// Returns two Tensors containing the maximum and the index of this maximum over a given axis.
    ///
    /// Stable argmax:
    /// * bubbles up Nan
    /// * in case of equality the smallest index matching the maximum
    pub fn argMax(x: Tensor, axis_: anytype, index_dtype: DataType) ArgMaxRes {
        meta.assert(index_dtype.isInteger(), "argMax expect index type to be an integer, got {}", .{index_dtype});

        const a = x.axis(axis_);

        return ops.reduce(
            ArgMaxRes.cmp,
            .{ .values = x, .indices = Tensor.arange(.{ .end = x.dim(a) }, index_dtype).broadcast(x._shape.withDtype(index_dtype), &.{a}) },
            .{ .values = Tensor.constant(&.{}, x.dtype().minValue()), .indices = Tensor.scalar(0, index_dtype) },
            &.{a},
        );
    }

    test argMax {
        const zml = @import("zml.zig");
        const platform = zml.testing.env();
        const allocator = std.testing.allocator;
        const ArgMaxTest = struct {
            pub fn forward(x: Tensor) Tensor.ArgMaxRes {
                return x.argMax(1, .i32);
            }
        };

        const argmax = try zml.compileFn(allocator, ArgMaxTest.forward, .{Shape.init(.{ 1, 5 }, .f32)}, platform);
        defer argmax.deinit();
        // Test with tie
        {
            const x = try zml.Buffer.fromArray(platform, [1][5]f32{.{ 5.0, 4.1, 7.9, 0, 7.9 }});
            const res = argmax.call(.{x});
            const max_ = res.values.getValue(f32);
            const max_idx = res.indices.getValue(i32);
            try testing.expectEqual(max_, 7.9);
            // We should always return the first max found.
            try testing.expectEqual(max_idx, 2);
        }

        // Test with Nan
        {
            const x = try zml.Buffer.fromArray(platform, [1][5]f32{.{ 5.0, std.math.nan(f32), 7.9, 0, 7.9 }});
            const res = argmax.call(.{x});
            const max_ = try res.values.getValue(f32);
            const max_idx = try res.indices.getValue(i32);
            try testing.expect(std.math.isNan(max_));
            try testing.expectEqual(max_idx, 1);
        }
    }

    pub const SortRes = ArgMaxRes;

    /// Returns two Tensors. The first contains the sorted values and the second one contains the sorted indices.
    pub fn sort(self: Tensor, axis_: anytype, opts: struct { descending: bool = false }) SortRes {
        const a = self.axis(axis_);
        const indices = Tensor.arange(.{ .end = self.dim(a) }, .i32).broadcast(self._shape, &.{a});
        const res = ops.sort(
            struct {
                fn call(direction: dialect.stablehlo.ComparisonDirection.Direction, lhs: Tensor, rhs: Tensor, _: Tensor, _: Tensor) Tensor {
                    return lhs.cmp(direction, rhs);
                }
            }.call,
            if (opts.descending) .GT else .LT,
            .{ self, indices },
            self.axis(axis_),
            true,
        );
        return .{ .values = res[0], .indices = res[1] };
    }

    /// Returns a Tensor containing the indices corresponding to the sorted values over the given axis.
    pub fn argsort(self: Tensor, axis_: i64, opts: struct { descending: bool = false }) Tensor {
        return self.sort(axis_, .{ .descending = opts.descending }).indices;
    }

    test argsort {
        const zml = @import("zml.zig");
        const platform = zml.testing.env();

        var arena_state = std.heap.ArenaAllocator.init(std.testing.allocator);
        defer arena_state.deinit();
        const allocator = arena_state.allocator();
        // 2D Tensor - dim = 1, ascending
        {
            const x = try zml.Buffer.fromSlice(platform, .{ 2, 5 }, &[_]f32{ -0.9264, 0.7156, 1.0202, 0.3992, 1.2349, 1.0003, -0.1932, 1.3935, 0.7316, 0.0851 });
            const res = try zml.testing.compileAndCall(platform, Tensor.argsort, .{ x, 1, .{} });
            const res_cpu = try res.toHostAlloc(allocator);
            try testing.expectEqualSlices(i32, &.{ 0, 3, 1, 2, 4, 1, 4, 3, 0, 2 }, res_cpu.items(i32));
        }
        // 3D Tensor, dim = 1, descending
        {
            const x = try zml.Buffer.fromSlice(platform, .{ 1, 5, 10 }, &[_]f16{
                -0.2505, 1.2520,  -0.7041, 0.1066,  1.2773,  -1.7246, 0.8389,  1.1094,  0.0601,  1.0684,
                0.9619,  1.3916,  1.2246,  -0.1406, 0.3674,  -1.2480, -1.7051, -0.0934, 0.3435,  0.4373,
                1.3809,  0.5444,  -0.6079, 1.2031,  -0.6880, 1.2979,  -0.1869, 0.2991,  0.0156,  0.1847,
                0.6626,  -0.3040, -0.8726, -1.4805, -1.6943, 1.1055,  -2.0078, -0.5288, 0.8813,  0.8008,
                2.0527,  1.1230,  0.5430,  0.2494,  -0.9434, 0.7876,  0.1818,  0.9258,  -2.4902, 1.5918,
            });
            const res_dev = try zml.testing.compileAndCall(platform, Tensor.argsort, .{ x, 1, .{ .descending = true } });
            const res = try res_dev.toHostAlloc(allocator);
            try testing.expectEqualSlices(i32, &.{
                4, 1, 1, 2, 0, 2, 0, 0, 3, 4,
                2, 0, 4, 4, 1, 3, 4, 4, 1, 0,
                1, 4, 2, 0, 2, 4, 2, 2, 0, 3,
                3, 2, 0, 1, 4, 1, 1, 1, 2, 1,
                0, 3, 3, 3, 3, 0, 3, 3, 4, 2,
            }, res.items(i32));
        }
        // 4D Tensor, dim = 3, ascending
        {
            const x = try zml.Buffer.fromSlice(platform, .{ 4, 2, 1, 4 }, &[_]i32{
                89, 31, 22, 42,
                64, 39, 0,  30,
                64, 71, 46, 31,
                89, 82, 78, 86,
                55, 32, 43, 19,
                93, 24, 45, 72,
                64, 86, 62, 88,
                57, 21, 19, 12,
            });
            const res_dev = try zml.testing.compileAndCallWithTensors(platform, Tensor.argsort, .{ x.shape(), 3, .{} }, .{ x, 0, .{} });
            const res = try res_dev.toHostAlloc(allocator);
            try testing.expectEqualSlices(i32, &.{
                2, 1, 3, 0,
                2, 3, 1, 0,
                3, 2, 0, 1,
                2, 1, 3, 0,
                3, 1, 2, 0,
                1, 2, 3, 0,
                2, 0, 1, 3,
                3, 2, 1, 0,
            }, res.items(i32));
        }
    }

    /// Returns a Tensor representing the result of Top-K over the given axis.
    pub fn topK(self: Tensor, k: u32, axis_: anytype, opts: struct { descending: bool = true }) SortRes {
        const a = self.axis(axis_);
        const result = self.sort(a, .{ .descending = opts.descending });
        return .{
            .values = result.values.slice1d(a, .{ .end = k }),
            .indices = result.indices.slice1d(a, .{ .end = k }),
        };
    }

    pub const MaxPoolRes = ArgMaxRes;

    /// Computes the 1d maxPool operation on the input Tensor.
    pub fn maxPool1d(self: Tensor, opts: struct {
        window_dimensions: i64,
        window_strides: ?i64,
        base_dilations: i64 = 1,
        window_dilations: i64 = 1,
        padding: [2]i64 = .{ 0, 0 },
    }) MaxPoolRes {
        // TODO migrate to the following syntax.
        // maxPool(.{.a = .{ .stride = 5, .dilation = 2, .padding = .{0, 1} },
        //              .b = .{ .stride = 8, .dilation = 2, .padding = .{0, 1} }),
        // maxPool(.{
        //     .stride = .{ .a = 5, .b = 8 },
        //     .dilation = .{ .a = 2, .b = 2 },
        //     .padding = .{ .a = .{ 0, 2 }, .b = .{0, 2}
        // })

        // TODO: support maxPool on non last axis
        const a = self.axis(-1);
        const ones = [_]i64{1} ** Tensor.MAX_RANK;
        var window_dimensions = ones;
        window_dimensions[a] = opts.window_dimensions;
        var window_strides = window_dimensions;
        if (opts.window_strides) |stride| window_strides[a] = stride;

        var base_dilations = ones;
        base_dilations[a] = opts.base_dilations;
        var window_dilations = ones;
        window_dilations[a] = opts.window_dilations;

        var padding = [_][2]i64{.{ 0, 0 }} ** Tensor.MAX_RANK;
        padding[a] = opts.padding;

        return ops.reduceWindow(
            MaxPoolRes.cmp,
            .{ .values = self, .indices = iota(self._shape, a) },
            .{ .values = Tensor.constant(.{}, self.dtype().minValue()), .indices = Tensor.scalar(0, .i32) },
            .{
                .window_dimensions = window_dimensions[0..self.rank()],
                .window_strides = window_strides[0..self.rank()],
                .base_dilations = base_dilations[0..self.rank()],
                .window_dilations = window_dilations[0..self.rank()],
                .padding = padding[0..self.rank()],
            },
        );
    }

    /// Computes the 2d maxPool operation on the input Tensor.
    pub fn maxPool2d(self: Tensor, opts: struct {
        window_dimensions: [2]i64,
        window_strides: ?[2]i64 = null,
        base_dilations: [2]i64 = .{ 1, 1 },
        window_dilations: [2]i64 = .{ 1, 1 },
        padding: [2][2]i64 = .{ .{ 0, 0 }, .{ 0, 0 } },
    }) MaxPoolRes {
        // TODO: rewrite using modern ZML
        meta.guard(self.rank() == 3 or self.rank() == 4, @src());

        // TODO: support maxPool on non last axis
        // Note: the problem is initPoolArg assuming last axis
        const a = self.axis(-1);

        const window_dimensions = initPoolArg(self.rank(), &opts.window_dimensions);
        const window_strides = if (opts.window_strides) |ws| initPoolArg(self.rank(), &ws) else window_dimensions;
        const base_dilation = initPoolArg(self.rank(), &opts.base_dilations);
        const window_dilations = initPoolArg(self.rank(), &opts.window_dilations);

        var padding = [_][2]i64{.{ 0, 0 }} ** Tensor.MAX_RANK;
        padding[a - 1] = opts.padding[0];
        padding[a] = opts.padding[1];

        return ops.reduceWindow(
            MaxPoolRes.cmp,
            .{ .values = self, .indices = iota(self._shape, a) },
            .{ .values = Tensor.constant(.{}, self.dtype().minValue()), .indices = Tensor.scalar(0, .i32) },
            .{
                .window_dimensions = window_dimensions[0..self.rank()],
                .window_strides = window_strides[0..self.rank()],
                .base_dilations = base_dilation[0..self.rank()],
                .window_dilations = window_dilations[0..self.rank()],
                .padding = padding[0..self.rank()],
            },
        );
    }

    pub inline fn axes(self: Tensor, axes_: anytype) std.BoundedArray(u3, Tensor.MAX_RANK) {
        return self._shape.axes(axes_);
    }

    /// Chunk a given tensor into exactly n parts of equal shape.
    /// `self.dim(axis_)` must be divisible by n_chunks.
    pub fn chunkExact(self: Tensor, axis_: anytype, n_chunks: comptime_int) [n_chunks]Tensor {
        const a = self.axis(axis_);
        const d = self.dim(a);
        const chunk_size = @divExact(d, n_chunks);
        var chunks: [n_chunks]Tensor = undefined;
        for (0..n_chunks) |i| {
            const start: i64 = @as(i64, @intCast(i)) * chunk_size;
            chunks[i] = self.slice1d(a, .{ .start = start, .end = start + chunk_size });
        }
        return chunks;
    }

    test chunkExact {
        const zml = @import("zml.zig");
        const platform = zml.testing.env();

        // Only test shapes
        var comp = try zml.module.CompilationContext.init(std.heap.page_allocator, "test", platform);
        defer comp.deinit();
        comp.activate();
        defer comp.deactivate();

        inline for (.{
            .{ .{ .a = 12 }, .a, 3, .{ .a = 4 } },
            .{ .{ .a = 12, .b = 2 }, .a, 3, .{ .a = 4, .b = 2 } },
            .{ .{ 12, 2 }, 0, 3, .{ 4, 2 } },
        }) |testcase| {
            const x_shape, const ax, const n_chunks, const res = testcase;
            const x = Tensor.constant(x_shape, .{ .f16 = 0 });
            const chunks = x.chunkExact(ax, n_chunks);

            const res_shape = Shape.init(res, .f16);
            for (&chunks) |chk| {
                try zml.testing.expectEqualShapes(res_shape, chk.shape());
            }
        }
    }

    /// Chunk a given tensor into n parts of equal shape, and one part with the remaining items.
    /// When `self.dim(axis_)` is divisible by `n_chunks` it will return exactly `n_chunks`.
    pub fn chunkAllowTrailing(
        self: Tensor,
        axis_: i64,
        n_chunks: comptime_int,
    ) std.BoundedArray(Tensor, n_chunks + 1) {
        const a = self.axis(axis_);
        const d = self.dim(a);
        const chunk_size: i64 = @divFloor(d, n_chunks);
        const tail_chunk_size: i64 = @rem(d, chunk_size);

        var chunks: std.BoundedArray(Tensor, n_chunks + 1) = .{};
        for (0..n_chunks) |i| {
            const start: i64 = @as(i64, @intCast(i)) * chunk_size;
            chunks.appendAssumeCapacity(
                self.slice1d(a, .{ .start = start, .end = start + chunk_size }),
            );
        }
        if (tail_chunk_size != 0) {
            const start: i64 = n_chunks * chunk_size;
            chunks.appendAssumeCapacity(self.slice1d(a, .{ .start = start }));
        }
        return chunks;
    }

    test chunkAllowTrailing {
        const zml = @import("zml.zig");
        const platform = zml.testing.env();

        // Only test shapes
        var comp = try zml.module.CompilationContext.init(std.heap.page_allocator, "test", platform);
        defer comp.deinit();
        comp.activate();
        defer comp.deactivate();

        inline for (.{
            .{ .{ .a = 10 }, .a, 3, .{ .a = 3 }, .{ .a = 1 } },
            .{ .{ .a = 10, .b = 2 }, .a, 3, .{ .a = 3, .b = 2 }, .{ .a = 1, .b = 2 } },
            .{ .{ 10, 2 }, 0, 3, .{ 3, 2 }, .{ 1, 2 } },
            .{ .{ 12, 2 }, 0, 3, .{ 4, 2 }, .{} },
        }) |testcase| {
            const x_shape, const ax, const n_chunks, const res, const trailing = testcase;
            const x = Tensor.constant(x_shape, .{ .f16 = 0 });
            const chunks = x.chunkAllowTrailing(x.axis(ax), n_chunks);

            const res_shape = Shape.init(res, .f16);
            for (chunks.constSlice()[0..n_chunks]) |chk| {
                try zml.testing.expectEqualShapes(res_shape, chk.shape());
            }
            const trailing_shape = Shape.init(trailing, .f16);
            if (trailing_shape.rank() > 0) {
                try std.testing.expectEqual(n_chunks + 1, chunks.len);
                try zml.testing.expectEqualShapes(trailing_shape, chunks.get(n_chunks).shape());
            } else {
                try std.testing.expectEqual(n_chunks, chunks.len);
            }
        }
    }

    pub fn split(self: Tensor, allocator: std.mem.Allocator, split_size_or_sections: []const i64, axis_: i64) ![]Tensor {
        meta.assert(split_size_or_sections.len > 0, "split expects 'split_size_or_sections' length to be positive, got {}", .{split_size_or_sections.len});

        const a = self.axis(axis_);
        const length = self.dim(a);
        if (split_size_or_sections.len != 1) {
            var split_sum: i64 = 0;
            for (split_size_or_sections) |n| split_sum += n;
            meta.assert(split_sum == length, "split expects sum of 'split_size_or_sections' values and axis dimension to be equal, got {} and {}", .{ split_sum, length });
        }

        const res = try allocator.alloc(Tensor, split_size_or_sections.len);
        errdefer allocator.dealloc(res);

        var start: i64 = 0;
        for (split_size_or_sections, 0..) |n, i| {
            res[i] = self.slice1d(a, .{ .start = start, .end = start + n });
            start += n;
        }
        return res;
    }

    /// Slices the input Tensor along a specific axis, with a start offset known at runtime.
    /// Note: this doesn't support tagging, if you have tags,
    /// you should use `dynamicSlice` directly.
    pub fn dynamicSlice1d(self: Tensor, axis_: i8, len: u63, start_indices: Tensor) Tensor {
        meta.assert(start_indices.rank() == 0, "dynamicSlice1d expects 'start_indices' tensor rank to be equal to 0, got {}", .{start_indices.rank()});

        const a = self.axis(axis_);
        const new_shape = self._shape.set(a, len);
        const loc = self.getContext().mlirCtx().location(@src()).namedFmt(self.getContext().mlirCtx(), "axis={}, len={}", .{ axis_, len });
        var indices: [Tensor.MAX_RANK]mlir.Value = undefined;
        for (0..self.rank()) |i| {
            indices[i] = if (i == a)
                start_indices.value()
            else
                constant(.{}, start_indices.dtype().zero()).value();
        }

        const op = dialect.stablehlo.dynamicSlice(
            self.getContext().mlirCtx(),
            self.value(),
            new_shape.dims(),
            indices[0..self.rank()],
            loc,
        );

        return _result(new_shape, op.result(0));
    }

    pub const DynSlice = struct { start: Tensor, len: i64 };

    /// Slices a Tensor across many axes, with runtime known offsets.
    ///
    /// Due to the nature of stablehlo, the length of the slices need to be known when compiling the IR.
    /// When using the tagged API it is allowed to not specify some axes.
    /// But with the non-tagged API all slices need to be specified.
    /// Examples:
    /// ```
    /// Tensor(.{.a=20,.b=30,.c=40 }).dynamicSlice(.{ .a = .{ .start = a_off, .len = 11});
    /// Tensor(.{.a=20,.b=30,.c=40 }).dynamicSlice(.{
    ///     .a = .{ .start = a_off, .len = 11 },
    ///     .b = .{ .start = b_off, .len = 12 },
    ///   });
    /// Tensor(.{ 20,30,40}).dynamicSlice(.{.{ .start = scalar(0, .i32), .len = 20 }, .{ .start = b_off, .len = 12 }, .{ .start = scalar(0, .i32), .len = 40 }});
    /// ```
    pub fn dynamicSlice(self: Tensor, slices_: anytype) Tensor {
        // TODO: the untagged api is a bit verbose. Should I allow: `Tensor(.{ 20,30,40}).dynamicSlice(.{.{}, .{ .start = b_off, .len = 12 }, .{}});` ??
        //
        const slices, const slices_tags = Shape.parseStruct(DynSlice, slices_);

        // TODO use slices and slices_tags for the format.
        // Currently this prints: "dynSlice(struct{q: struct{start: tensor.Tensor, comptime len: comptime_int = 1}}{ .q = struct{start: tensor.Tensor, comptime len: comptime_int = 1}{ .start = Tensor({1,10}, dtype=.i64), .len = 1 } })"
        // which is kinda ugly.
        const loc = self.getContext().mlirCtx().location(@src()).namedFmt(self.getContext().mlirCtx(), "dynSlice({any})", .{slices_});

        const idx_dtype = if (slices.len > 0) slices.get(0).start.dtype() else .i32;
        const zero = Tensor.scalar(0, idx_dtype).value();
        var offset_values = [_]mlir.Value{zero} ** MAX_RANK;
        var res_shape = self._shape;
        for (slices.constSlice(), 0..) |slice_, i| {
            const offset = slice_.start;
            const len = slice_.len;
            if (slices_tags.len == 0) {
                meta.assert(self.rank() == slices.len, "dynamicSlice expects tensor rank and 'slices_' length to be equal, got {} and {}", .{ self.rank(), slices.len });

                offset_values[i] = offset.value();
                res_shape._dims.set(i, len);

                meta.assert(len <= self.dim(i), "dynamicSlice expects slices 'len' to be less than or equal to their corresponding dimension in input tensor, got {} and {} for index {}", .{ len, self.dim(i), i });
            } else {
                const t = slices_tags.get(i);
                const a = res_shape.hasTag(t) orelse meta.panic("dynamicSlice expects input tensor to have tags used in 'slices_' but {s} is missing (input shape is {})", .{ t, self._shape });

                meta.assert(len <= self.dim(a), "dynamicSlice expects slices 'len' to be less than their corresponding dimension in input tensor, got {} and {} for axis {s}", .{ len, self.dim(a), t });

                offset_values[a] = offset.value();
                res_shape._dims.set(a, len);
            }
        }
        const op = dialect.stablehlo.dynamicSlice(self.getContext().mlirCtx(), self.value(), res_shape.dims(), offset_values[0..self.rank()], loc);
        return _result(res_shape, op.result(0));
    }

    test dynamicSlice {
        const zml = @import("zml.zig");
        const platform = zml.testing.env();
        const T = f32;

        {
            const x = try zml.Buffer.fromArray(platform, [10]T{ 0, 1, 2, 3, 4, 5, 6, 7, 8, 9 });
            const z = try zml.Buffer.scalar(platform, 4, .i32);
            const res = try zml.testing.compileAndCall(platform, Tensor.dynamicSlice1d, .{ x, 0, 2, z });

            try testing.expectEqual([2]T{ 4, 5 }, try res.getValue([2]T));
        }

        {
            // Strided
            const x = try zml.Buffer.fromArray(platform, [2][5]T{ .{ 0, 1, 2, 3, 4 }, .{ 5, 6, 7, 8, 9 } });
            const z = try zml.Buffer.scalar(platform, 3, .i32);

            const res = try zml.testing.compileAndCall(platform, Tensor.dynamicSlice1d, .{ x, 1, 2, z });
            try testing.expectEqual([4]T{ 3, 4, 8, 9 }, res.getValue([4]T));
        }
    }

    /// Updates a slice of the input Tensor along a specific axis using the given 'update' Tensor, with a start offset known at runtime.
    pub fn dynamicUpdateSlice1d(self: Tensor, update: Tensor, axis_: i64, offset: Tensor) Tensor {
        const placeholder = Tensor.scalar(0, .i32);
        var start_indices = [_]Tensor{placeholder} ** MAX_RANK;
        start_indices[self.axis(axis_)] = offset;
        return self.dynamicUpdateSlice(start_indices[0..self.rank()], update);
    }

    /// Updates a part of the input Tensor using the given 'update' Tensor, with runtime known offsets.
    ///
    /// The offsets are specified similarly to the dynamicSlice api.
    /// It's semantically equivalent to:
    /// self.dynamicSlice(offsets_) := update
    /// Examples:
    /// ```
    /// Tensor(.{ .a = 2, .b = 5 }).dynamicUpdateSlice(.{ .a = scalar(1, .i32) }, Tensor(.{ .b = 5 }));
    /// ```
    pub fn dynamicUpdateSlice(self: Tensor, offset_: anytype, update_: Tensor) Tensor {
        // TODO: add updateSlice for when the offset isn't dynamic
        meta.assert(self.dtype() == update_.dtype(), "dynamicUpdateSlice expects input and 'update_' tensors to be of the same type, got {} and {}", .{ self.dtype(), update_.dtype() });

        const offset, const offset_tags = Shape.parseStruct(Tensor, offset_);
        // log.debug("offset: {any}, offset_tags: {any}", .{ offset, offset_tags });
        for (offset.constSlice(), 0..) |start_idx, i| {
            meta.assert(start_idx.rank() == 0, "dynamicUpdateSlice expects 'offset_' tensor ranks to be equal to 0, got {} at index {}", .{ start_idx.rank(), i });
        }

        const tagged_api = update_._shape.isFullyTagged() and self._shape.isFullyTagged() and offset_tags.len > 0;
        // When using tags, we can safely insert axis with a 1-dim.
        // the offset into the inserted axis will need to be specified through indices.
        var update = update_;
        if (tagged_api) {
            // Check that all update tags are known.
            for (update._shape._tags.constSlice()) |t| {
                meta.assert(self._shape.hasTag(t) != null, "dynamicUpdateSlice expects 'update_' tensor tags to be a subset of input tensor tags but {s} is missing (input shape is {})", .{ t, self._shape });
            }

            var update_shape = self._shape;
            var prev_ax: i8 = -1;
            for (self._shape.tags(), 0..) |t, self_ax| {
                if (update._shape.hasTag(t)) |up_ax| {
                    meta.assert(up_ax == prev_ax + 1, "dynamicUpdateSlice expects 'update_' and input tensor axis to have the same order, got {} and {}. (hint: you need to explicitly transpose 'update_')", .{ update_._shape, self._shape });

                    update_shape._dims.set(self_ax, update.dim(up_ax));
                    prev_ax = up_ax;
                } else {
                    update_shape._dims.set(self_ax, 1);
                }
            }
            update = update.reshape(update_shape);
        }

        meta.assert(self.rank() == update.rank(), "dynamicUpdateSlice expects input and computed update tensors to have the same rank, got {} and {} (hint: it's probably an issue on our side)", .{ self.rank(), update.rank() });

        for (self.dims(), update.dims(), 0..) |self_d, up_d, ax| {
            const t = self._shape.debugTag(ax);
            meta.assert(up_d <= self_d, "dynamicUpdateSlice expects 'update_' dimensions to be less than or equal to their corresponding dimension in input tensor, got {} and {} for axis .{s}", .{ up_d, self_d, t });

            if (tagged_api and up_d < self_d) {
                const axis_has_offset = std.mem.indexOfScalar(Shape.Tag, offset_tags.constSlice(), self._shape._tags.get(ax)) != null;

                meta.assert(axis_has_offset, "dynamicUpdateSlice expects 'update_' dimensions to be equal to their corresponding dimension in input tensor, got {} and {} for axis .{s} (hint: you need to provide an offset)", .{ up_d, self_d, t });
            }
        }

        const idx_dtype = if (offset.len > 0) offset.get(0).dtype() else .i32;
        const zero = Tensor.scalar(0, idx_dtype).value();
        var offset_values: [MAX_RANK]mlir.Value = undefined;
        if (offset_tags.len == 0) {
            // Without offset tags we need the same number of offset than rank.
            meta.assert(self.rank() == offset.len, "dynamicUpdateSlice expects input tensor rank and 'offset_' length to be equal, got {} and {}", .{ self.rank(), offset.len });

            for (offset.constSlice(), 0..) |idx, i| {
                offset_values[i] = idx.value();
            }
        } else {
            // If an axis isn't specified, update the full slice.
            // This is only allowed when using tagged sliced.
            offset_values = .{zero} ** MAX_RANK;
            for (offset.constSlice(), offset_tags.constSlice()) |start, t| {
                const a = self._shape.hasTag(t) orelse meta.panic("dynamicUpdateSlice expects input tensor to have tags used in 'offset_' but {s} is missing (input shape is {})", .{ t, self._shape });
                offset_values[a] = start.value();
            }
        }

        const loc = self.getContext().mlirCtx().location(@src());
        const op = dialect.stablehlo.dynamic_update_slice(
            self.getContext().mlirCtx(),
            self.value(),
            update.value(),
            offset_values[0..self.rank()],
            loc,
        );
        return _result(self._shape, op.result(0));
    }

    test dynamicUpdateSlice {
        const zml = @import("zml.zig");
        const platform = zml.testing.env();

        {
            const x = try zml.Buffer.fromArray(platform, [10]f32{ 0, 1, 2, 3, 4, 5, 6, 7, 8, 9 });
            const y = try zml.Buffer.fromArray(platform, [2]f32{ -1, -1 });
            const idx = try zml.Buffer.scalar(platform, 4, .i32);
            const res = try zml.testing.compileAndCall(
                platform,
                struct {
                    pub fn forward(x_: Tensor, idx_: struct { a: Tensor }, y_: Tensor) Tensor {
                        return x_.dynamicUpdateSlice(idx_, y_);
                    }
                }.forward,
                .{ x.withTags(.{.a}), .{ .a = idx }, y.withTags(.{.a}) },
            );
            try testing.expectEqual([10]f32{ 0, 1, 2, 3, -1, -1, 6, 7, 8, 9 }, try res.getValue([10]f32));
        }

        {
            // Updates 2D, tagged api
            const x = try zml.Buffer.fromArray(platform, [2][5]f32{ .{ 0, 1, 2, 3, 4 }, .{ 5, 6, 7, 8, 9 } });
            const y = try zml.Buffer.fromArray(platform, [2]f32{ -1, -1 });
            const idx = try zml.Buffer.scalar(platform, 3, .i32);

            const res = try zml.testing.compileAndCall(
                platform,
                struct {
                    pub fn forward(x_: Tensor, idx_: Tensor, y_: Tensor) Tensor {
                        return x_.dynamicUpdateSlice(.{ .b = idx_ }, y_);
                    }
                }.forward,
                .{ x.withTags(.{ .a, .b }), idx, y.withTags(.{.a}) },
            );
            try testing.expectEqualDeep(
                [2][5]f32{ .{ 0, 1, 2, -1, 4 }, .{ 5, 6, 7, -1, 9 } },
                try res.getValue([2][5]f32),
            );
        }

        {
            // Updates 2D slice, un-tagged api. Note that `y` needs to have a 1 dimension axis.
            const x = try zml.Buffer.fromArray(platform, [2][5]f32{ .{ 0, 1, 2, 3, 4 }, .{ 5, 6, 7, 8, 9 } });
            const y = try zml.Buffer.fromArray(platform, [2][1]f32{ .{-1}, .{-1} });
            const idx = try zml.Buffer.scalar(platform, 3, .i32);
            const res = try zml.testing.compileAndCall(
                platform,
                struct {
                    pub fn forward(x_: Tensor, idx_: Tensor, y_: Tensor) Tensor {
                        return x_.dynamicUpdateSlice(.{ zml.Tensor.scalar(0, .i32), idx_ }, y_);
                    }
                }.forward,
                .{ x, idx, y },
            );
            try testing.expectEqualDeep(
                [2][5]f32{ .{ 0, 1, 2, -1, 4 }, .{ 5, 6, 7, -1, 9 } },
                res.getValue([2][5]f32),
            );
        }

        {
            // Updates 2D, partial update
            const x = try zml.Buffer.fromArray(platform, [2][5]f32{ .{ 0, 1, 2, 3, 4 }, .{ 5, 6, 7, 8, 9 } });
            const y = try zml.Buffer.fromArray(platform, [1]f32{-1});
            const idx_a = try zml.Buffer.scalar(platform, 1, .i32);
            const idx_b = try zml.Buffer.scalar(platform, 3, .i32);
            const res = try zml.testing.compileAndCall(
                platform,
                struct {
                    pub fn forward(x_: Tensor, idx_: struct { a: Tensor, b: Tensor }, y_: Tensor) Tensor {
                        return x_.dynamicUpdateSlice(idx_, y_);
                    }
                }.forward,
                .{ x.withTags(.{ .a, .b }), .{ .a = idx_a, .b = idx_b }, y.withTags(.{.a}) },
            );
            try testing.expectEqualDeep(
                [2][5]f32{ .{ 0, 1, 2, 3, 4 }, .{ 5, 6, 7, -1, 9 } },
                res.getValue([2][5]f32),
            );
        }

        {
            // Updates 2D, partial update, un-tagged api.
            const x = try zml.Buffer.fromArray(platform, [2][5]f32{ .{ 0, 1, 2, 3, 4 }, .{ 5, 6, 7, 8, 9 } });
            const y = try zml.Buffer.fromArray(platform, [1][1]f32{.{-1}});
            const idx_a = try zml.Buffer.scalar(platform, 1, .i32);
            const idx_b = try zml.Buffer.scalar(platform, 3, .i32);
            const A = struct {
                pub fn forward(x_: Tensor, idx_: [2]Tensor, y_: Tensor) Tensor {
                    return x_.dynamicUpdateSlice(&idx_, y_);
                }
            };
            const res = try zml.testing.compileAndCall(platform, A.forward, .{ x, .{ idx_a, idx_b }, y });
            try testing.expectEqualDeep(
                [2][5]f32{ .{ 0, 1, 2, 3, 4 }, .{ 5, 6, 7, -1, 9 } },
                res.getValue([2][5]f32),
            );
        }
    }

    /// Returns a Tensor containing the element-wise result of the given 'cmp' comparison between the two input Tensors.
    pub fn cmp(self: Tensor, direction: dialect.stablehlo.ComparisonDirection.Direction, other: Tensor) Tensor {
        meta.assert(self.dtype() == other.dtype(), "cmp expects input tensors to be of the same type, got {} and {}", .{ self.dtype(), other.dtype() });

        if (self.rank() == 0 and other.rank() != 0) return self.broadcast(other._shape, &.{}).cmp(direction, other);
        if (self.rank() != 0 and other.rank() == 0) return self.cmp(direction, other.broadcast(self._shape, &.{}));

        meta.assert(self._shape.eql(other._shape), "cmp expects input tensor shapes to match, got {} and {}", .{ self._shape, other._shape });

        const loc = self.getContext().mlirCtx().location(@src()).namedFmt(self.getContext().mlirCtx(), "cmp(.{s})", .{@tagName(direction)});
        const op = dialect.stablehlo.compare(
            self.getContext().mlirCtx(),
            self.value(),
            other.value(),
            dialect.stablehlo.ComparisonDirection.init(self.getContext().mlirCtx(), direction),
            getComparisonType(self.getContext().mlirCtx(), self.dtype()),
            loc,
        );

        return _result(self._shape.withDtype(.bool), op.result(0));
    }

    /// For each vector in the input tensor,
    /// creates a diagonal-matrix where diagonal values are set to the vector values.
    pub fn toDiagonal(self: Tensor, axis_: anytype, new_tags: [2]EnumLiteral) Tensor {
        meta.assert(self.rank() < MAX_RANK - 1, "toDiagonal expects input up to {} rank, got {}", .{ MAX_RANK - 1, self });
        const a = self.axis(axis_);
        const d = self.dim(a);
        var res_shape = self._shape;
        res_shape._dims.replaceRange(a, 1, &.{ d, d }) catch unreachable;
        res_shape._tags.replaceRange(a, 1, &.{ @tagName(new_tags[0]), @tagName(new_tags[1]) }) catch unreachable;

        const values = self.insertAxes(a + 1, .{new_tags[1]}).broad(res_shape);
        const zeros = Tensor.constant(res_shape, self.dtype().zero());

        const x = Tensor.iota(res_shape, a);
        const y = Tensor.iota(res_shape, a + 1);
        var res = x.cmp(.EQ, y).select(values, zeros);
        res._shape = res_shape;
        return res;
    }

    test toDiagonal {
        const zml = @import("zml.zig");
        const platform = zml.testing.env();

        const Local = struct {
            pub fn _toDiag(input: Tensor) Tensor {
                const res = input.toDiagonal(-1, .{ .x, .y });
                std.debug.assert(res.dim(.x) == input.dim(-1));
                std.debug.assert(res.dim(.y) == input.dim(-1));
                return res;
            }
        };

        const x = try zml.Buffer.fromArray(platform, [2][2]u8{ .{ 1, 2 }, .{ 3, 4 } });
        {
            const res = try zml.testing.compileAndCall(platform, Local._toDiag, .{x});
            try testing.expectEqual(
                [2][2][2]u8{ .{
                    .{ 1, 0 },
                    .{ 0, 2 },
                }, .{
                    .{ 3, 0 },
                    .{ 0, 4 },
                } },
                try res.getValue([2][2][2]u8),
            );
        }
    }

    /// For each matrix specified by the two axes, returns the lower triangular part of it.
    /// The other elements are set to 0.
    /// Usage: `.{ .b = 32, .w = 20, .h = 20 }.triangular(.{ .w, .h}, 0);`
    ///
    /// * if `num_diagonals` is set to 0, the diagonal is not modified.
    /// * if set to -1, the diagonal is set to 0
    /// * if set to n, the n "quasi diagonal" above the diagonal are conserved.
    ///
    /// To get the upper triangular part, swap the order of axes:
    /// `.{ .b = 32, .w = 20, .h = 20 }.triangular(.{ .h, .w }, 0);`
    pub fn triangular(self: Tensor, axes_: anytype, num_diagonals: i32) Tensor {
        meta.assertComptime(meta.isTuple(@TypeOf(axes_)) and axes_.len == 2, "triangular expects exactly two axes to work on.", .{});
        const _axes = self.axes(axes_);

        const x = Tensor.iota(self.shape(), _axes.get(0));
        const y = Tensor.iota(self.shape(), _axes.get(1));

        const zeros = Tensor.constant(self.shape(), self.dtype().zero());
        return x.addConstant(num_diagonals).cmp(.GE, y).select(self, zeros);
    }

    test triangular {
        const zml = @import("zml.zig");
        const platform = zml.testing.env();

        const Local = struct {
            pub fn _tri(input: Tensor, num_diagonals: i32) Tensor {
                return input.triangular(.{ -2, -1 }, num_diagonals);
            }
        };

        const x = try zml.Buffer.fromArray(platform, [3][3]u8{
            .{ 1, 1, 1 },
            .{ 1, 1, 1 },
            .{ 1, 1, 1 },
        });
        {
            const res = try zml.testing.compileAndCall(platform, Local._tri, .{ x, 0 });
            try testing.expectEqual(
                [3][3]u8{
                    .{ 1, 0, 0 },
                    .{ 1, 1, 0 },
                    .{ 1, 1, 1 },
                },
                try res.getValue([3][3]u8),
            );
        }
        {
            const res = try zml.testing.compileAndCall(platform, Local._tri, .{ x, 1 });
            try testing.expectEqual(
                [3][3]u8{
                    .{ 1, 1, 0 },
                    .{ 1, 1, 1 },
                    .{ 1, 1, 1 },
                },
                try res.getValue([3][3]u8),
            );
        }
        {
            const res = try zml.testing.compileAndCall(platform, Local._tri, .{ x, -1 });
            try testing.expectEqual(
                [3][3]u8{
                    .{ 0, 0, 0 },
                    .{ 1, 0, 0 },
                    .{ 1, 1, 0 },
                },
                try res.getValue([3][3]u8),
            );
        }
    }

    /// For each element at index `i`, if `bool_tensor[i] == true`, `output[i] = on_true[i]`
    /// otherwise, if `bool_tensor[i] == false`, `output[i] = on_false[i]`
    pub fn select(bool_tensor: Tensor, on_true: Tensor, on_false: Tensor) Tensor {
        meta.assert(bool_tensor.dtype() == .bool, "select expects input tensor type to be a boolean, got {}", .{bool_tensor.dtype()});
        meta.assert(on_true.dtype() == on_false.dtype(), "select expects 'on_true' and 'on_false' tensor types to be equal, got {} and {}", .{ on_true.dtype(), on_false.dtype() });

        if (bool_tensor.rank() != 0 and on_true.rank() == 0) {
            return bool_tensor.select(on_true.broad(bool_tensor.shape()), on_false);
        }
        if (bool_tensor.rank() != 0 and on_false.rank() == 0) {
            return bool_tensor.select(on_true, on_false.broad(bool_tensor.shape()));
        }

        meta.assert(bool_tensor._shape.eqlDims(on_true._shape), "select expects input tensor and 'on_true' tensor dimensions to match, got {} and {}", .{ bool_tensor._shape, on_true._shape });
        meta.assert(bool_tensor._shape.eqlDims(on_false._shape), "select expects input tensor and 'on_false' tensor dimensions to match, got {} and {}", .{ bool_tensor._shape, on_false._shape });

        const loc = bool_tensor.getContext().mlirCtx().location(@src());
        const op = dialect.stablehlo.select(
            bool_tensor.getContext().mlirCtx(),
            bool_tensor.value(),
            on_true.value(),
            on_false.value(),
            loc,
        );

        return _result(on_true._shape, op.result(0));
    }

    /// Returns a Tensor containing the element-wise not logical operation of the input Tensor.
    pub fn not(self: Tensor) Tensor {
        const loc = self.getContext().mlirCtx().location(@src());
        const op = dialect.stablehlo.not(self.getContext().mlirCtx(), self.value(), loc);
        return _result(self._shape, op.result(0));
    }

    /// Returns a Tensor containing boolean indicating if there is a non-zero value over the given axis.
    pub fn any(self: Tensor, axis_: i64) Tensor {
        const pred = self.cmp(.NE, Tensor.constant(self.dims(), self.dtype().zero()));
        const red = ops.reduce(
            struct {
                pub fn acc(x: Tensor, res: Tensor) Tensor {
                    return res.logical(.OR, x);
                }
            }.acc,
            pred,
            Tensor.scalar(0, pred.dtype()),
            &.{self.axis(axis_)},
        );
        return red;
    }

    /// Given a set of N vectors of lengths A, B, C, D,
    /// returns N tensors of rank N, and shape (A, B, C, D).
    /// For any coordinate (a, b, c, d),
    /// we have:
    /// - res[0][a, b, c, d] == A[a]
    /// - res[1][a, b, c, d] == B[b]
    /// - res[2][a, b, c, d] == C[c]
    /// - res[3][a, b, c, d] == D[d]
    /// This is implemented with broadcasting, so typically it won't copy.
    /// In Pytorch/Numpy this is know as `meshgrid` with "ij" mode.
    /// See torch.meshgrid for the "xy" mode.
    pub fn cartesianProduct(comptime N: u3, vectors: [N]Tensor) [N]Tensor {
        var out: @TypeOf(vectors) = undefined;
        _cartesianProduct(&vectors, &out);
        return out;
    }

    fn _cartesianProduct(vectors: []const Tensor, out: []Tensor) void {
        meta.assert(vectors.len >= 1, "cartesianProduct expects at least one input.", .{});
        meta.assert(vectors.len < Tensor.MAX_RANK, "cartesianProduct expects at most {} input vectors, received {} !", .{ Tensor.MAX_RANK - 1, vectors.len });
        for (vectors) |x| {
            meta.assert(x.rank() <= 1, "cartesianProduct expects 0 or 1 rank input vectors. Got: {any}", .{vectors});
            meta.assert(vectors[0].dtype() == x.dtype(), "cartesianProduct expects input vectors to have all the same dtype. Got: {any}", .{vectors});
        }

        var res_shape = Shape.init(.{}, vectors[0].dtype());
        for (vectors) |x| {
            if (x.rank() == 0) {
                res_shape = res_shape.appendDim(1, null);
            } else {
                res_shape = res_shape.appendDim(x.dim(0), x.shape().tag(0));
            }
        }

        for (out, vectors, 0..) |*o, x, i| {
            o.* = x.broadcast(res_shape, &[1]i64{@intCast(i)});
        }
    }

    test cartesianProduct {
        const zml = @import("zml.zig");
        const client = zml.testing.env();

        const x = try zml.Buffer.fromSlice(client, .{6}, &[_]i32{ 0, 1, 2, 3, 4, 5 });
        const y = try zml.Buffer.fromSlice(client, .{4}, &[_]i32{ 0, 1, 2, 3 });

        const Local = struct {
            pub fn cartesianProduct2(a: Tensor, b: Tensor) [2]Tensor {
                return cartesianProduct(2, .{ a, b });
            }
        };

        {
            const xs, const ys = try zml.testing.compileAndCall(client, Local.cartesianProduct2, .{ x, y });
            try std.testing.expectEqualSlices(i64, &.{ 6, 4 }, xs.shape().dims());
            try std.testing.expectEqualSlices(i64, &.{ 6, 4 }, ys.shape().dims());
            try std.testing.expectEqualDeep(
                [6][4]i32{
                    .{ 0, 0, 0, 0 },
                    .{ 1, 1, 1, 1 },
                    .{ 2, 2, 2, 2 },
                    .{ 3, 3, 3, 3 },
                    .{ 4, 4, 4, 4 },
                    .{ 5, 5, 5, 5 },
                },
                try xs.getValue([6][4]i32),
            );
            try std.testing.expectEqualDeep(
                [6][4]i32{
                    .{ 0, 1, 2, 3 },
                    .{ 0, 1, 2, 3 },
                    .{ 0, 1, 2, 3 },
                    .{ 0, 1, 2, 3 },
                    .{ 0, 1, 2, 3 },
                    .{ 0, 1, 2, 3 },
                },
                try ys.getValue([6][4]i32),
            );
        }
    }

    /// Given a set of N vectors of lengths A, B, C, D,
    /// returns 1 tensors of rank N+1, and shape (A, B, C, D, N).
    /// For any coordinate (a, b, c, d),
    /// we have:
    /// - res[a, b, c, d] == (A[a], B[b], C[c], D[d])
    pub fn cartesianProductStacked(vectors: []const Tensor) Tensor {
        var out = std.BoundedArray(Tensor, Tensor.MAX_RANK).init(vectors.len) catch unreachable;
        _cartesianProduct(vectors, out.slice());

        return Tensor.stack(out.constSlice(), .last, .coord);
    }

    test cartesianProductStacked {
        const zml = @import("zml.zig");
        const platform = zml.testing.env();
        const x = try zml.Buffer.fromSlice(platform, .{6}, &[_]i32{ 0, 1, 2, 3, 4, 5 });
        const y = try zml.Buffer.fromSlice(platform, .{4}, &[_]i32{ 0, 1, 2, 3 });

        const Local = struct {
            pub fn cartesianProduct2(a: Tensor, b: Tensor) Tensor {
                return cartesianProductStacked(&.{ a, b });
            }
        };

        const z = try zml.testing.compileAndCall(platform, Local.cartesianProduct2, .{ x, y });
        try std.testing.expectEqualDeep(
            [6][4][2]i32{
                .{ .{ 0, 0 }, .{ 0, 1 }, .{ 0, 2 }, .{ 0, 3 } },
                .{ .{ 1, 0 }, .{ 1, 1 }, .{ 1, 2 }, .{ 1, 3 } },
                .{ .{ 2, 0 }, .{ 2, 1 }, .{ 2, 2 }, .{ 2, 3 } },
                .{ .{ 3, 0 }, .{ 3, 1 }, .{ 3, 2 }, .{ 3, 3 } },
                .{ .{ 4, 0 }, .{ 4, 1 }, .{ 4, 2 }, .{ 4, 3 } },
                .{ .{ 5, 0 }, .{ 5, 1 }, .{ 5, 2 }, .{ 5, 3 } },
            },
            try z.getValue([6][4][2]i32),
        );
    }

    fn binaryOp(
        op_name: []const u8,
        op_fn: fn (mlir.Context, mlir.Value, mlir.Value, mlir.Location) mlir.Operation,
    ) fn (Tensor, Tensor) Tensor {
        return struct {
            pub fn binaryOpHelper(self: Tensor, other: Tensor) Tensor {
                meta.assert(self.dtype() == other.dtype(), "{s} expects tensor to be of same type, got {} and {}", .{ op_name, self, other });

                if (self.rank() == 0 and other.rank() != 0) {
                    return binaryOpHelper(self.broad(other._shape), other);
                }

                if (self.rank() != 0 and other.rank() == 0) {
                    return binaryOpHelper(self, other.broad(self._shape));
                }

                meta.assert(self._shape.eql(other._shape), "{s} expects tensor shapes to match, got {} and {}", .{ op_name, self._shape, other._shape });

                const mlirCtx = self.getContext().mlirCtx();
                const location = mlirCtx.location(@src());
                const ret = @call(.auto, op_fn, .{ mlirCtx, self.value(), other.value(), location });
                return _result(self._shape, ret.result(0));
            }
        }.binaryOpHelper;
    }

    /// Insert code that will print the content of the given buffer at runtime.
    /// Only for debug purpose, it has the following limitations:
    /// * only supported on Cuda atm
    /// * only prints the first 1024 values
    /// * pre allocates a buffer on the host to copy the content of the device buffer,
    /// this buffer won't be freed. You will have one buffer per "print" call in the IR.
    /// * does device to host synchronization so it will slow down the program execution.
    pub fn print(input: Tensor) Tensor {
        return ops.addHostCallback(&printCallback, input);
    }

    fn printCallback(host_buffer: HostBuffer) void {
        switch (host_buffer.dtype()) {
            inline else => |dt| {
                const items = host_buffer.items(dt.toZigType());
                const n = @min(items.len, 1024);
                std.debug.print("Device buffer: {}: {any}\n", .{ host_buffer.shape(), items[0..n] });
            },
        }
    }
};

fn initPoolArg(rank: usize, data: []const i64) [Tensor.MAX_RANK]i64 {
    // TODO use shape
    var result = [_]i64{1} ** Tensor.MAX_RANK;
    const start = rank - data.len;
    @memcpy(result[start .. start + data.len], data);
    return result;
}

fn getPoolResDims(dt: DataType, in_dims: []const i64, base_dilations: @Vector(Tensor.MAX_RANK, i64), padding: []const i64, window_dimensions: @Vector(Tensor.MAX_RANK, i64), window_dilations: @Vector(Tensor.MAX_RANK, i64), window_strides: @Vector(Tensor.MAX_RANK, i64)) Shape {
    // TODO use shape
    var input_dims = [_]i64{1} ** Tensor.MAX_RANK;
    @memcpy(input_dims[0..in_dims.len], in_dims);

    const input_dims_: @Vector(Tensor.MAX_RANK, i64) = input_dims;
    const splat_one: @Vector(Tensor.MAX_RANK, i64) = @splat(1);
    const dilated_input_shape: @Vector(Tensor.MAX_RANK, i64) = (input_dims_ - splat_one) * base_dilations + splat_one;
    var pad_slice0: @Vector(Tensor.MAX_RANK, i64) = @splat(padding[0]);
    var pad_slice1: @Vector(Tensor.MAX_RANK, i64) = @splat(padding[0]);
    if (padding.len > 1) {
        var idx: usize = 0;
        while (idx < in_dims.len * 2) : (idx += 2) {
            pad_slice0[idx / 2] = padding[idx];
            pad_slice1[idx / 2] = padding[idx + 1];
        }
    }
    const padded_input_shape: @Vector(Tensor.MAX_RANK, i64) = pad_slice0 + dilated_input_shape + pad_slice1;
    const dilated_window_shape = (window_dimensions - splat_one) * window_dilations + splat_one;
    const dims = @divFloor(padded_input_shape - dilated_window_shape, window_strides) + splat_one;
    const dims_arr: [Tensor.MAX_RANK]i64 = @bitCast(dims);
    return Shape.init(dims_arr[0..in_dims.len], dt);
}

fn getComparisonType(ctx: mlir.Context, dtype: DataType) dialect.stablehlo.CompareType {
    return dialect.stablehlo.CompareType.init(ctx, switch (dtype) {
        .i4, .i8, .i16, .i32, .i64 => .SIGNED,
        .bool, .u4, .u8, .u16, .u32, .u64 => .UNSIGNED,
        .f8e4m3b11fnuz, .f8e4m3fn, .f8e4m3fnuz, .f8e5m2, .f8e5m2fnuz, .bf16, .f16, .f32, .f64 => .FLOAT,
        .c64, .c128 => @panic("Can't compare complex numbers"),
    });
}

test "Tensor.maxPool1d" {
    const zml = @import("zml.zig");
    const platform = zml.testing.env();

    const MaxPool = struct {
        pub fn forward(x: zml.Tensor) Tensor.ArgMaxRes {
            return x.maxPool1d(.{
                .window_dimensions = 3,
                .window_strides = 2,
            });
        }
    };

    var data: [20]f32 = undefined;
    for (&data, 0..) |*v, i| v.* = @floatFromInt(i);

    const x = try zml.Buffer.fromSlice(platform, .{ 2, 2, 5 }, &data);
    const result = try zml.testing.compileAndCall(platform, MaxPool.forward, .{x});
    try zml.testing.expectEqualShapes(Shape.init(.{ 2, 2, 2 }, .f32), result.values.shape());
    try zml.testing.expectEqualShapes(Shape.init(.{ 2, 2, 2 }, .i32), result.indices.shape());
    const buffer = result.values.getValue([2][2][2]f32);
    try std.testing.expectEqualDeep(
        [2][2][2]f32{
            [2][2]f32{
                [2]f32{ 2, 4 },
                [2]f32{ 7, 9 },
            },
            [2][2]f32{
                [2]f32{ 12, 14 },
                [2]f32{ 17, 19 },
            },
        },
        buffer,
    );
}

test "Tensor.maxPool2d" {
    const zml = @import("zml.zig");
    const platform = zml.testing.env();

    const MaxPool = struct {
        pub fn forward(x: Tensor) Tensor.ArgMaxRes {
            return x.maxPool2d(.{
                .window_dimensions = .{ 3, 2 },
                .window_strides = .{ 2, 1 },
            });
        }
    };

    var data: [100]f32 = undefined;
    for (&data, 0..) |*v, i| v.* = @floatFromInt(i);
    const x = try zml.Buffer.fromSlice(platform, .{ 2, 2, 5, 5 }, &data);

    const result = try zml.testing.compileAndCall(platform, MaxPool.forward, .{x});
    try zml.testing.expectEqualShapes(Shape.init(.{ 2, 2, 2, 4 }, .f32), result.values.shape());
    try zml.testing.expectEqualShapes(Shape.init(.{ 2, 2, 2, 4 }, .i32), result.indices.shape());
    var buffer: [2][2][2][4]f32 = undefined;
    _ = try result.values.toHost(std.mem.asBytes(&buffer));
    try std.testing.expectEqualDeep(
        [2][2][2][4]f32{
            .{
                .{ .{ 11, 12, 13, 14 }, .{ 21, 22, 23, 24 } },
                .{ .{ 36, 37, 38, 39 }, .{ 46, 47, 48, 49 } },
            },
            .{
                .{ .{ 61, 62, 63, 64 }, .{ 71, 72, 73, 74 } },
                .{ .{ 86, 87, 88, 89 }, .{ 96, 97, 98, 99 } },
            },
        },
        buffer,
    );
}

/// Returns a mirrored version of T where each Tensor has been replaced by a Buffer.
pub fn Bufferized(comptime T: type) type {
    return meta.MapType(Tensor, Buffer).map(T);
}

/// Return a clone of a type with Tensors replaced by Shapes.
/// Recursively descends into the type.
/// See also: shapesOf() and its tests, and meta.MapType().
pub fn ShapeOf(comptime T: type) type {
    const M = meta.MapType(Tensor, Shape);
    return M.map(T);
}

/// Return a clone of the argument where each instance of a Tensor is replaced
/// by its Shape. This is similar to ShapeOf(), but with runtime values.
/// See also: meta.mapAlloc().
pub fn shapesOf(model: anytype, allocator: std.mem.Allocator) !ShapeOf(@TypeOf(model)) {
    var shapes: ShapeOf(@TypeOf(model)) = undefined;
    try meta.mapAlloc(struct {
        fn shapeFromTensorCallback(_: void, tensor: Tensor) Shape {
            return tensor.shape();
        }
    }.shapeFromTensorCallback, allocator, {}, model, &shapes);
    return shapes;
}

test shapesOf {
    const alloc = std.testing.allocator;

    // Tensor in struct
    {
        const S = struct {
            a: Tensor,
        };
        const shape = Shape.init(.{ 28, 28 }, .f32);
        const s: S = .{
            .a = Tensor{ ._shape = shape, ._id = undefined },
        };
        const shapes = try shapesOf(s, alloc);
        try std.testing.expectEqual(shape, shapes.a);
    }

    // single Tensor
    {
        const shape = Shape.init(.{ 28, 28 }, .f32);
        const tensor = Tensor{ ._shape = shape, ._id = undefined };
        const shapes = try shapesOf(tensor, alloc);
        try std.testing.expectEqual(shape, shapes);
    }

    // nn linear layer, no bias
    {
        const nn = @import("nn.zig");
        const shape = Shape.init(.{ 28, 28 }, .f32);
        const layer: nn.Linear = .{
            .weight = Tensor{ ._shape = shape, ._id = undefined },
            .bias = null,
        };

        const shapes = try shapesOf(layer, alloc);
        try std.testing.expectEqual(shape, shapes.weight);
        try std.testing.expectEqual(null, shapes.bias);
    }

    // model
    {
        const Mnist = struct {
            fc1: Layer,
            fc2: Layer,

            const Layer = struct {
                weight: Tensor,
                bias: Tensor,
            };
        };

        const fc1_weight_shape = Shape.init(.{ 500, 784 }, .f32);
        const fc1_bias_shape = Shape.init(.{500}, .f32);
        const fc2_weight_shape = Shape.init(.{ 10, 500 }, .f32);
        const fc2_bias_shape = Shape.init(.{10}, .f32);
        const mnist: Mnist = .{
            .fc1 = .{
                .weight = Tensor{ ._shape = fc1_weight_shape, ._id = undefined },
                .bias = Tensor{ ._shape = fc1_bias_shape, ._id = undefined },
            },
            .fc2 = .{
                .weight = Tensor{ ._shape = fc2_weight_shape, ._id = undefined },
                .bias = Tensor{ ._shape = fc2_bias_shape, ._id = undefined },
            },
        };

        const shapes = try shapesOf(mnist, alloc);
        try std.testing.expectEqual(fc1_weight_shape, shapes.fc1.weight);
        try std.testing.expectEqual(fc1_bias_shape, shapes.fc1.bias);
        try std.testing.expectEqual(fc2_weight_shape, shapes.fc2.weight);
        try std.testing.expectEqual(fc2_bias_shape, shapes.fc2.bias);
    }
}

fn _collectAxes(T: type, bounded_array: std.BoundedArray(T, Tensor.MAX_RANK), value: T) std.BoundedArray(i64, Tensor.MAX_RANK) {
    var res: std.BoundedArray(i64, Tensor.MAX_RANK) = .{};
    for (bounded_array.constSlice(), 0..) |v, ax| {
        if (v == value) {
            res.appendAssumeCapacity(@intCast(ax));
        }
    }
    return res;
}

fn _parseGatherCoord(self: Tensor, axes_: anytype) struct { bool, std.BoundedArray(u3, Tensor.MAX_RANK) } {
    const AxesT = @TypeOf(axes_);
    const axes_is_scalar = AxesT == EnumLiteral or AxesT == comptime_int or @typeInfo(AxesT) == .Int;

    const coord_axes = if (axes_is_scalar)
        std.BoundedArray(u3, Tensor.MAX_RANK).fromSlice(&.{self.axis(axes_)}) catch unreachable
    else
        self.axes(axes_);

    return .{ axes_is_scalar, coord_axes };
}

fn parseArrayInfo(T: type) Shape {
    return switch (@typeInfo(T)) {
        .Array => |arr| {
            const s = parseArrayInfo(arr.child);
            return s.insert(0, .{arr.len});
        },
        else => .{ ._dtype = DataType.fromZigType(T) },
    };
}

inline fn toI64(values: anytype) []i64 {
    var res: [Tensor.MAX_RANK]i64 = undefined;
    for (values, 0..) |val, i| res[i] = @intCast(val);
    return res[0..values.len];
}<|MERGE_RESOLUTION|>--- conflicted
+++ resolved
@@ -1177,11 +1177,6 @@
                 .lhs_contracting_dimensions = lhs_contracting_axes.constSlice(),
                 .rhs_contracting_dimensions = rhs_contracting_axes.constSlice(),
                 .precision = .fast,
-<<<<<<< HEAD
-                // .precision = .highest,
-                // .precision = .{ .algorithm = .{ .accumulation = .f32 } },
-=======
->>>>>>> ecef330a
             },
         );
         return _result(res_shape, op.result(0));

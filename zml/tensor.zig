const std = @import("std");
const builtin = @import("builtin");

const mlir = @import("mlir");
const stdx = @import("stdx");

const Buffer = @import("buffer.zig").Buffer;
const Data = @import("dtype.zig").Data;
const DataType = @import("dtype.zig").DataType;
const HostBuffer = @import("hostbuffer.zig").HostBuffer;
const Memory = @import("buffer.zig").Buffer.Memory;
const meta = @import("meta.zig");
const mlir_ext = @import("mlir.zig").ext;
const module = @import("module.zig");
const CompilationContext = module.CompilationContext;
const ops = @import("ops.zig");
const Platform = @import("platform.zig").Platform;
const Shape = @import("shape.zig").Shape;

const EnumLiteral = @TypeOf(.enum_literal);

const dialect = struct {
    const stablehlo = @import("mlir/dialects").stablehlo;
};

const scoped_log = std.log.scoped(.@"zml/tensor");

test {
    std.testing.refAllDecls(Tensor);
}

/// Represents an abstract Tensor object, which can be the input,
/// output, weight or activations of a neural network.
/// Tensor are abstract in the sense they only represent a computation,
/// but not a specific memory buffer.
/// Tensor namespace contains most of linear algebra needed to
/// represent mathematical operations.
/// More operations are available in `zml.nn` and `zml.torch` namespaces.
pub const Tensor = struct {
    _shape: Shape,
    _id: _Id,
    _donation: _Donation = .no_buffer,
    _output_memory_kind: Memory = .device,

    pub const _Donation = union(enum) { no_buffer, input_buffer, arg: u16 };
    pub const _Id = union(enum) { mlir: mlir.Value, buffer_id: u64, arg_id: u64 };
    pub const MAX_RANK = Shape.MAX_RANK;

    /// Returns the current compilation context.
    pub fn getContext(self: Tensor) *CompilationContext {
        _ = self;
        return CompilationContext.current();
    }

    pub fn format(
        self: Tensor,
        comptime fmt: []const u8,
        options: std.fmt.FormatOptions,
        writer: anytype,
    ) !void {
        _ = options;
        const bare_fmt = fmt.len == 1 and fmt[0] == '_';
        try writer.print(if (bare_fmt) "{_}" else "Tensor({_})", .{self._shape});
    }

    /// Returns the shape of a Tensor.
    pub fn shape(self: Tensor) Shape {
        return self._shape;
    }

    /// Returns the datatype of a Tensor.
    pub fn dtype(self: Tensor) DataType {
        return self._shape.dtype();
    }

    /// Returns the rank of a Tensor.
    pub inline fn rank(self: Tensor) u4 {
        return self._shape.rank();
    }

    /// Returns the number of element of a Tensor.
    pub fn count(self: Tensor) usize {
        return self._shape.count();
    }

    /// Returns the size in bytes of a Tensor.
    pub fn byteSize(self: Tensor) usize {
        return self._shape.byteSize();
    }

    /// Internal use
    ///
    /// Creates a tensor from a Shape and an mlir.Value.
    pub fn _result(sh: Shape, val: mlir.Value) Tensor {
        const res: Tensor = .{
            ._shape = sh,
            ._id = .{ .mlir = val },
        };

        if (builtin.mode == .Debug) {
            // Check that the MLIR value actually have the same shape.
            const other = fromMlirValue(val);
            stdx.debug.internalAssert(sh.eql(other._shape), "Created a {} from Mlir value but expected {}", .{ other._shape, res._shape });
        }

        return res;
    }

    /// Creates a Tensor from a mlir.Value
    ///
    /// The shape is derived from the type of the mlir.Value.
    pub fn fromMlirValue(val: mlir.Value) Tensor {
        const ranked_tensor = val.getType().as(mlir.RankedTensorType).?;
        const n = ranked_tensor.getRank();

        stdx.debug.assert(n <= MAX_RANK, "Can't represent MLIR tensor of rank {}, max supported rank is {}.", .{ n, MAX_RANK });

        var sh: Shape = .{ ._dtype = mlir_ext.Type.toDType(ranked_tensor.getElementType()) };
        for (0..n) |i| {
            sh._dims.appendAssumeCapacity(ranked_tensor.getDimension(i));
        }
        sh._tags.resize(n) catch unreachable;

        return .{ ._shape = sh, ._id = .{ .mlir = val } };
    }

    /// Returns the dimension of axis 'axis_'.
    ///
    /// 'axis_' can be an integer or a tag.
    pub fn dim(self: Tensor, axis_: anytype) i64 {
        return self._shape.dim(axis_);
    }

    /// Returns the dimensions of a Tensor as a slice.
    pub fn dims(self: *const Tensor) []const i64 {
        return self._shape.dims();
    }

    /// Returns the index of axis 'axis_'.
    ///
    /// 'axis_' can be an integer or a tag.
    pub fn axis(self: Tensor, axis_: anytype) u3 {
        return self._shape.axis(axis_);
    }

    /// Returns the indices of each of the given axes.
    ///
    /// 'axis_' can be an integer or a tag.
    pub fn axes(self: Tensor, axes_: anytype) std.BoundedArray(u3, Tensor.MAX_RANK) {
        return self._shape.axes(axes_);
    }

    /// Returns a Tensor tagged with the tags in 'tagz'.
    pub fn withTags(self: Tensor, tagz: anytype) Tensor {
        var res = self;
        res._shape = self._shape.withTags(tagz);
        return res;
    }

    /// Returns a Tensor tagged partially with the tags in 'tagz'.
    ///
    /// If 'tagz' is of length n, the n last dimensions of the Tensor will be tagged.
    pub fn withPartialTags(self: Tensor, tagz: anytype) Tensor {
        var res = self;
        res._shape = self._shape.withPartialTags(tagz);
        return res;
    }

    pub fn withSharding(self: Tensor, axes_: anytype) Tensor {
        return switch (self._id) {
            .arg_id, .mlir => {
                const ctx = self.getContext();
                const mlir_ctx = ctx.mlirCtx();
                var res = self;
                res._shape = self._shape.withSharding(axes_);

                if (ctx.numPartitions() <= 1) return self;
                const op = dialect.stablehlo.custom_call(
                    mlir_ctx,
                    &.{self.value()},
                    .{
                        .call_target_name = "Sharding",
                        .has_side_effect = false,
                        .backend_config = null,
                        .additional_attributes = &.{.{ "mhlo.sharding", ctx.getShardingAttr(res._shape) }},
                        .api_version = .original,
                    },
                    &.{self.value().getType()},
                    mlir_ctx.location(@src()),
                );

                return _result(res._shape, op.result(0));
            },
            .buffer_id => {
                var res = self;
                res._shape = self._shape.withSharding(axes_);
                return res;
            },
        };
    }

    pub fn toMemory(self: Tensor, kind: Memory) Tensor {
        return switch (self._id) {
            .arg_id, .mlir => {
                const ctx = self.getContext();
                const mlir_ctx = ctx.mlirCtx();
                if (ctx.target() == .cpu) return self;

                const memory_kind = @tagName(kind.toPjrtMemory());

                const frontend_attributes = mlir.Attribute.dict(mlir_ctx, &.{
                    .{ "_xla_buffer_placement", .string(mlir_ctx, memory_kind) },
                });

                const op = dialect.stablehlo.custom_call(mlir_ctx, &.{self.value()}, .{
                    .call_target_name = "annotate_device_placement",
                    .has_side_effect = true,
                    .backend_config = null,
                    .additional_attributes = &.{.{ "mhlo.frontend_attributes", frontend_attributes }},
                    .api_version = .original,
                }, &.{self.value().getType()}, mlir_ctx.location(@src()));

                var res = _result(self._shape, op.result(0));
                res._output_memory_kind = kind;
                return res;
            },
            .buffer_id => {
                var res = self;
                res._output_memory_kind = kind;
                return res;
            },
        };
    }

    /// Returns a Tensor with new tag names.
    pub fn rename(self: Tensor, renames: anytype) Tensor {
        var res = self;
        res._shape = self._shape.rename(renames);
        return res;
    }

    pub fn renameAxis(self: Tensor, ax: i8, name: EnumLiteral) Tensor {
        var res = self;
        res._shape._tags.set(self.axis(ax), @tagName(name).ptr);
        return res;
    }

    /// Returns the mlir.Value associated with the Tensor.
    ///
    /// This will fail if used outside of a compilation context.
    pub fn value(self: Tensor) mlir.Value {
        return self.getContext().getValueAndDonation(self)[0];
    }

    /// Tell PJRT compiler that memory should be reuse between the two tensors.
    /// The compiler is already aggressively reusing tensors for intermediate results,
    /// but this API allows to reuse buffer between input and output arguments
    /// of a given function.
    /// Note this is visible from the outside. The caller of a function with donations
    /// is not allowed to reuse the donated input buffer after the call.
    /// For `reuseBuffer` to be effective, it needs to propagate all the way through the output.
    pub fn reuseBuffer(self: Tensor, origin: Tensor) Tensor {
        // Note: check donation docs, this may be too permissive.
        stdx.debug.assert(self.byteSize() == origin.byteSize(), "Can't reuse buffers between tensors of different size: {} and {}", .{ self, origin });

        // TODO: should we store all donations inside the context ?
        var res = self;
        res._donation = self.getContext().getValueAndDonation(origin)[1];

        return res;
    }

    var _global_tensor_counter: u64 = 0;

    /// Internal use
    pub fn _reserveIdRange(len: u32) u64 {
        return @atomicRmw(u64, &_global_tensor_counter, .Add, len, .seq_cst);
    }

    /// Internal use
    pub fn setUniqueId(self: *Tensor) void {
        self._id = .{ .buffer_id = _reserveIdRange(1) };
    }

    /// Returns a Tensor containing the absolute value of each element of the input Tensor.
    pub fn abs(self: Tensor) Tensor {
        const loc = self.getContext().mlirCtx().location(@src());
        const op = dialect.stablehlo.abs(self.getContext().mlirCtx(), self.value(), loc);
        const dt = switch (self.dtype()) {
            .c64 => .f32,
            .c128 => .f64,
            else => self.dtype(),
        };

        return _result(self._shape.withDtype(dt), op.result(0));
    }

    /// Returns a Tensor whose elements have been bitcast to a target datatype.
    ///
    /// The Tensor shape needs to be compatible with the target datatype.
    pub fn bitCast(self: Tensor, dt: DataType) Tensor {
        const src_bit_size = self.dtype().bitSizeOf();
        const tgt_bit_size = dt.bitSizeOf();
        var res_shape = if (src_bit_size == tgt_bit_size)
            self._shape
        else if (src_bit_size > tgt_bit_size) gt: {
            const new_dim = std.math.divExact(u16, src_bit_size, tgt_bit_size) catch std.debug.panic("bitcast expects target datatype to be a multiple of source datatype when upcasting, got {} (bitsize of {}) and {} (bitsize of {})", .{ self.dtype(), src_bit_size, dt, tgt_bit_size });
            var res = self._shape;
            res = res.append(.{ .bitcast = new_dim });
            break :gt res;
        } else lt: {
            // several contiguous elements of self maps to one element of the result
            stdx.debug.assert(self.dim(-1) * src_bit_size == tgt_bit_size, "bitcast expects elements of the input tensor last dimension to map to one element of the target datatype, got {0} elements (bitsize of {0}x{1}={2}) and {3} (bitsize of {4})", .{ self.dim(-1), src_bit_size, self.dim(-1) * src_bit_size, dt, tgt_bit_size });
            break :lt self._shape.remove(-1);
        };

        res_shape = res_shape.withDtype(dt);

        const loc = self.getContext().location(@src(), "bitCast({s})", .{@tagName(dt)});
        const op = dialect.stablehlo.bitcast_convert(
            self.getContext().mlirCtx(),
            self.value(),
            mlir_ext.RankedTensorType.fromShape(self.getContext().mlirCtx(), res_shape).asType(),
            loc,
        );

        return _result(res_shape, op.result(0));
    }

    /// Returns a Tensor containing the element-wise number of leading 0 bits in the input Tensor.
    pub fn countLeadingZeros(self: Tensor) Tensor {
        const loc = self.getContext().mlirCtx().location(@src());
        const op = dialect.stablehlo.count_leading_zeros(self.getContext().mlirCtx(), self.value(), loc);
        return _result(self._shape, op.result(0));
    }

    /// Returns a Tensor containing booleans indicating if each element of the input Tensor is finite.
    pub fn isFinite(self: Tensor) Tensor {
        const loc = self.getContext().mlirCtx().location(@src());
        const op = dialect.stablehlo.is_finite(self.getContext().mlirCtx(), self.value(), loc);
        return _result(self._shape.withDtype(.bool), op.result(0));
    }

    /// Returns a Tensor containing the element-wise number of bits set in the input Tensor.
    pub fn popcnt(self: Tensor) Tensor {
        stdx.debug.assert(self.dtype().isInteger(), "popcnt expects tensor type to be an integer, got {}", .{self.dtype()});
        const loc = self.getContext().mlirCtx().location(@src());
        const op = dialect.stablehlo.popcnt(self.getContext().mlirCtx(), self.value(), loc);
        return _result(self._shape, op.result(0));
    }

    /// Returns a Tensor containing the sign of the input Tensor element-wise.
    pub fn sign(self: Tensor) Tensor {
        const loc = self.getContext().mlirCtx().location(@src());
        const op = dialect.stablehlo.sign(self.getContext().mlirCtx(), self.value(), loc);
        return _result(self._shape, op.result(0));
    }

    /// Returns a Tensor containing the element-wise remainder of dividend 'self' and divisor 'other'.
    ///
    /// See https://pytorch.org/docs/stable/generated/torch.fmod.html for more details.
    pub fn fmod(self: Tensor, divisor: f32) Tensor {
        return self.remainder(Tensor.scalar(divisor, .f32).broadcast(self._shape, &.{}));
    }

    test fmod {
        const zml = @import("zml.zig");
        const platform = zml.testing.env();

        const inputs: [2][6]f32 = .{ .{ -3.0, -2, -1, 1, 2, 3 }, .{ 1, 2, 3, 4, 5, -5 } };
        const expectations: [2][6]f32 = .{ .{ -1.0, -0.0, -1.0, 1.0, 0.0, 1.0 }, .{ 1.0000, 0.5000, 0.0000, 1.0000, 0.5000, -0.5000 } };
        const divisors: [2]f32 = .{ 2, -1.5 };

        inline for (inputs, expectations, divisors) |i, e, d| {
            const input = try zml.Buffer.fromSlice(platform, .{6}, &i);
            const output = try zml.testing.compileAndCall(platform, Tensor.fmod, .{ input, d });

            try zml.testing.expectClose(zml.HostBuffer.fromSlice(.{6}, &e), output, 1e-4);
        }
    }

    /// Returns a Tensor containing the element-wise left-shift operation of 'self' by 'other'.
    pub fn shiftLeft(self: Tensor, other: Tensor) Tensor {
        return binaryOp(@src(), "shiftLeft", dialect.stablehlo.shift_left)(self, other);
    }

    /// Returns a Tensor containing the element-wise arithmetic right-shift operation of 'self' by 'other'.
    pub fn shiftRightArithmetic(self: Tensor, other: Tensor) Tensor {
        return binaryOp(@src(), "shiftRightArithmetic", dialect.stablehlo.shift_right_arithmetic)(self, other);
    }

    /// Returns a Tensor containing the element-wise logical right-shift operation of 'self' by 'other'.
    pub fn shiftRightLogical(self: Tensor, other: Tensor) Tensor {
        return binaryOp(@src(), "shiftRightLogical", dialect.stablehlo.shift_right_logical)(self, other);
    }

    /// Returns the Cholesky decomposition of the input Tensor.
    ///
    /// 'lower' controls the form of the output Tensor. The output will be lower-triangular if 'lower' is true
    /// and upper-triangular otherwise.
    pub fn cholesky(self: Tensor, lower: bool) Tensor {
        stdx.debug.assert(self.rank() <= 2, "cholesky expects tensor rank to be <= 2, got {}", .{self.rank()});

        const loc = self.getContext().location(@src(), "lower={}", .{lower});
        const op = dialect.stablehlo.cholesky(self.getContext().mlirCtx(), self.value(), lower, loc);
        return _result(self._shape, op.result(0));
    }

    /// Solves the system of linear equations formed by the input tensors.
    pub fn triangularSolve(self: Tensor, other: Tensor, opts: dialect.stablehlo.TriangularSolveOpts) Tensor {
        stdx.debug.assert(self.dtype() == other.dtype(), "triangularSolve expects tensors to be of the same type, got {} and {}", .{ self.dtype(), other.dtype() });
        stdx.debug.assert(self.rank() <= 2 and self.rank() == other.rank(), "triangularSolve expects tensors to have the same rank and be <= 2, got {} and {}", .{ self.rank(), other.rank() });

        const loc = self.getContext().location(@src(), "triangularSolve({_}, {})", .{ self, opts });
        const op = dialect.stablehlo.triangular_solve(self.getContext().mlirCtx(), self.value(), other.value(), loc, opts);
        return _result(self._shape, op.result(0));
    }

    /// Returns a Tensor containing the element-wise rounding towards the nearest integer, breaking ties away from zero, of the input Tensor.
    pub fn roundNearestAfz(self: Tensor) Tensor {
        stdx.debug.assert(self.dtype().isFloat(), "roundNearestAfz expects tensor type to be a float, got {}", .{self.dtype()});

        const loc = self.getContext().mlirCtx().location(@src());
        const op = dialect.stablehlo.round_nearest_afz(self.getContext().mlirCtx(), self.value(), loc);
        return _result(self._shape, op.result(0));
    }

    /// Returns a Tensor containing the element-wise rounding towards the nearest integer, breaking ties towards the even integer, of the input Tensor.
    pub fn roundNearestEven(self: Tensor) Tensor {
        stdx.debug.assert(self.dtype().isFloat(), "roundNearestEven expects tensor type to be a float, got {}", .{self.dtype()});

        const loc = self.getContext().mlirCtx().location(@src());
        const op = dialect.stablehlo.round_nearest_even(self.getContext().mlirCtx(), self.value(), loc);
        return _result(self._shape, op.result(0));
    }

    /// Returns a Tensor of complex number converted from a pair of real and imaginary Tensors.
    pub fn complex(re: Tensor, im: Tensor) Tensor {
        stdx.debug.assert(re._shape.eql(im._shape), "complex expects tensor shapes to match, got {} and {}", .{ re._shape, im._shape });
        stdx.debug.assert(re.dtype() == .f32 or re.dtype() == .f64, "complex expects tensors type to be f32 or f64, got {}", .{re.dtype()});

        const loc = re.getContext().mlirCtx().location(@src());
        const op = dialect.stablehlo.complex(re.getContext().mlirCtx(), re.value(), im.value(), loc);
        const dt: DataType = if (re.dtype() == .f32) .c64 else .c128;
        return _result(re._shape.withDtype(dt), op.result(0));
    }

    /// Returns a Tensor containing the element-wise real part of the input Tensor.
    ///
    /// Tensor type can float or complex.
    pub fn real(self: Tensor) Tensor {
        stdx.debug.assert(self.dtype().isComplex() or self.dtype().isFloat(), "real expects tensor type to be a float or a complex, got {}", .{self.dtype()});

        if (self.dtype().isFloat()) {
            return self;
        }

        const dt: DataType = switch (self.dtype()) {
            .c64 => .f32,
            .c128 => .f64,
            else => unreachable,
        };
        const loc = self.getContext().mlirCtx().location(@src());
        const op = dialect.stablehlo.real(self.getContext().mlirCtx(), self.value(), loc);
        return _result(self._shape.withDtype(dt), op.result(0));
    }

    /// Returns a Tensor containing the element-wise imaginary part of the input Tensor.
    ///
    /// Tensor type can float or complex.
    pub fn imag(self: Tensor) Tensor {
        stdx.debug.assert(self.dtype().isFloat() or self.dtype().isComplex(), "imag expects tensor type to be a float or a complex, got {}", .{self.dtype()});

        // Real tensors don't have imaginary part.
        if (self.dtype().isFloat()) {
            return Tensor.constant(self._shape, self.dtype().zero());
        }

        const dt: DataType = switch (self.dtype()) {
            .bf16, .f16, .f32, .f64 => self.dtype(),
            .c64 => .f32,
            .c128 => .f64,
            else => unreachable,
        };
        const loc = self.getContext().mlirCtx().location(@src());
        const op = dialect.stablehlo.imag(self.getContext().mlirCtx(), self.value(), loc);
        return _result(self._shape.withDtype(dt), op.result(0));
    }

    /// Returns the Fast Fourier Transform (FFT) of the input Tensor.
    pub fn fft(self: Tensor, opts: dialect.stablehlo.FftOpts) Tensor {
        // TODO: support tagged API.

        stdx.debug.assert(1 <= opts.length.len and opts.length.len <= 3, "fft expects 'opts.length' length to be between 1 and 3 (inclusive), got {}", .{opts.length.len});
        stdx.debug.assert(opts.length.len <= self.rank(), "fft expects 'opts.length' length to be less than tensor rank, got {} and {}", .{ opts.length.len, self.rank() });

        const sh = switch (opts.kind) {
            .FFT, .IFFT => blk: {
                stdx.debug.assert(self.dtype().isComplex(), "fft({any}) expects tensor type to be complex, got {}", .{ opts, self.dtype() });

                break :blk self._shape;
            },
            .RFFT => blk: {
                stdx.debug.assert(self.dtype() == .f32 or self.dtype() == .f64, "fft({}) expects tensor type to be f32 or f64, got {}", .{ opts, self.dtype() });
                stdx.debug.assert(std.mem.eql(i64, self.dims()[self.rank() - opts.length.len ..], opts.length), "fft({}) expects tensor last dimensions to match given lengths, got {} and {}", .{ opts, self.dims()[self.rank() - opts.length.len ..].len, opts.length.len });

                const dt: DataType = switch (self.dtype()) {
                    .f32 => .c64,
                    else => .c128,
                };
                const shape_ = self._shape.setDim(-1, @divExact(self.dim(-1), 2) + 1);
                break :blk shape_.withDtype(dt);
            },
            .IRFFT => blk: {
                stdx.debug.assert(self.dtype().isComplex(), "fft({any}) expects tensor type to be complex, got {}", .{ opts, self.dtype() });
                stdx.debug.assert(std.mem.eql(i64, self.dims()[self.rank() - opts.length.len ..], opts.length), "fft({any}) expects tensor last dimensions to match given lengths, got {} and {}", .{ opts, self.dims()[self.rank() - opts.length.len ..].len, opts.length.len });

                const dt: DataType = switch (self.dtype()) {
                    .c64 => .f32,
                    else => .f64,
                };
                const shape_ = self._shape.setDim(-1, @divExact(self.dim(-1) - 1, 2));
                break :blk shape_.withDtype(dt);
            },
        };

        const loc = self.getContext().location(@src(), "fft({_},{})", .{ self, opts });
        const op = dialect.stablehlo.fft(self.getContext().mlirCtx(), self.value(), loc, opts);
        return _result(sh, op.result(0));
    }

    pub const Rng = struct {
        _state: Tensor = .{ ._shape = .init(.{2}, .u64), ._id = .{ .buffer_id = 0 } },
        algorithm: dialect.stablehlo.RngAlgorithm.Type = .DEFAULT,

        pub fn shape() ShapeOf(Rng) {
            return .{
                ._state = Shape.init(.{2}, .u64),
            };
        }

        pub fn init(platform: Platform, seed: u128) !Bufferized(Rng) {
            return .{
                ._state = try Buffer.fromBytes(platform, Rng.shape()._state, std.mem.asBytes(&seed)),
            };
        }

        /// Returns a Tensor of the given shape, filled with uniform random bits, and a new Rng state.
        ///
        /// The given Rng state should not be used anymore (or you'll get the same numbers again).
        /// The output is guaranteed to be deterministic function of `self` Rng state,
        /// but it is not guaranteed to be deterministic between implementations.
        pub fn bitGenerator(self: Rng, sh: Shape) struct { Rng, Tensor } {
            const ctx = CompilationContext.current();
            const loc = ctx.location(@src(), "rand.bitGen({_})", .{sh});
            const op = dialect.stablehlo.rng_bit_generator(
                ctx.mlirCtx(),
                self.algorithm,
                self._state.value(),
                mlir_ext.mlirType(ctx.mlirCtx(), self._state._shape),
                mlir_ext.mlirType(ctx.mlirCtx(), sh),
                loc,
            );
            return .{ self.update(op.result(0)), _result(sh, op.result(1)) };
        }

        fn update(self: Rng, new_state: mlir.Value) Rng {
            return .{
                ._state = _result(self._state._shape, new_state).reuseBuffer(self._state),
                .algorithm = self.algorithm,
            };
        }

        /// Returns a Tensor of the given shape, filled with uniformly sampled floating point numbers from an interval,
        /// and a new Rng state.
        ///
        /// https://en.wikipedia.org/wiki/Continuous_uniform_distribution
        pub fn uniform(
            self: Rng,
            shape_: Shape,
            opts: struct { min: f64 = 0, max: f64 = 1 },
        ) struct { Rng, Tensor } {
            const dt = if (shape_.dtype().isFloat()) shape_.dtype() else .f32;

            const mantissa_bit_count = @import("dtype.zig").mantissaSize(dt);
            const bit_count: usize = dt.bitSizeOf();
            const rng_bit_count = if (mantissa_bit_count < 8) 8 else bit_count;
            const uint_dtype: DataType = switch (bit_count) {
                8 => .u8,
                16 => .u16,
                32 => .u32,
                64 => .u64,
                else => stdx.debug.panic("uniform don't support non-byte aligned dtype. Got: {}", .{shape_}),
            };

            const rng, const bits = self.bitGenerator(shape_.withDtype(uint_dtype));

            // Erase bits outside of mantissa.
            var float_bits = bits.shiftRightLogical(scalar(rng_bit_count - mantissa_bit_count, uint_dtype));

            // Set exponent bits to represent e^0 (eg 127 for f32).
            float_bits = float_bits.logical(.OR, scalar(1, dt).bitCast(uint_dtype));

            // float_bits now uniformly represents number in [1, 2[ range.
            // Let's convert to floats, and subtract one to go to [0, 1[ range.
            var floats = float_bits.bitCast(dt).sub(scalar(1, dt));
            floats = floats.mul(scalar(opts.max - opts.min, dt)).addConstant(opts.min);

            // Convert back to integer if needed.
            return .{ rng, floats.convert(shape_.dtype()) };
        }

        test uniform {
            const zml = @import("zml.zig");
            const Stats = struct {
                const Stats = @This();

                mean: Tensor,
                variance: Tensor,
                min: Tensor,
                max: Tensor,

                pub fn uniformStats(
                    rand: Rng,
                    shape_: Shape,
                    opts: struct { min: f64, max: f64 },
                ) struct { Rng, Stats } {
                    const rng, const data = rand.uniform(shape_, .{ .min = opts.min, .max = opts.max });
                    const mean_ = data.mean(0);
                    const variance = data.sub(mean_.broad(data.shape())).pow(Tensor.scalar(2, .f32)).mean(0);
                    return .{ rng, .{
                        .mean = mean_,
                        .variance = variance,
                        .min = data.min(0),
                        .max = data.max(0),
                    } };
                }
            };

            const platform = zml.testing.env();
            // Compute stats over a uniform distribution on [-2, 10].
            const rand, const stats = try zml.testing.compileAndCallWithTensors(
                platform,
                Stats.uniformStats,
                .{ Rng.shape(), zml.Shape.init(.{1024}, .f32), .{ .min = -2, .max = 10 } },
                .{try Rng.init(platform, 1234)},
            );

            // Check the Rng state has been modified.
            try std.testing.expect(try rand._state.getValue(u128) != 1234);

            // Check the mean and variance are close to theoritical values.
            const mean_ = try stats.mean.getValue(f32);
            try std.testing.expectApproxEqAbs(4, mean_, 0.03);

            const variance = try stats.variance.getValue(f32);
            try std.testing.expectApproxEqAbs(12.0 * 12.0 / 12.0, variance, 0.01);

            // Check that no value is outside of the interval
            // and we have samples close to the edges.
            const min_ = try stats.min.getValue(f32);
            try std.testing.expect(min_ >= -2);
            try std.testing.expectApproxEqAbs(-2, min_, 0.05);

            const max_ = try stats.max.getValue(f32);
            try std.testing.expect(max_ < 10);
            try std.testing.expectApproxEqAbs(10, max_, 0.05);
        }

        /// Returns a Tensor of the given shape, filled with floating point numbers sampled from a normal distribution.
        ///
        /// Note: this uses stablehlo.rng which is deprecated.
        /// https://github.com/openxla/stablehlo/blob/main/rfcs/20240503-opset-deprecations.md
        pub fn normal(sh: Shape, opts: struct { mean: f64 = 0, stddev: f64 = 1 }) Tensor {
            stdx.debug.assert(sh.dtype().isFloat(), "normal expects tensor type to be a float, got {}", .{sh.dtype()});

            const ctx = CompilationContext.current();
            const loc = ctx.location(@src(), "rand.normal({_}, mean={},stddev={})", .{ sh, opts.mean, opts.stddev });
            const a = Tensor.constant(.{}, Data.init(sh.dtype(), opts.mean));
            const b = Tensor.constant(.{}, Data.init(sh.dtype(), opts.stddev));
            const res_shape = Tensor.constantTensor(HostBuffer.fromSlice(.{sh.rank()}, sh.dims()));
            const op = dialect.stablehlo.rng(ctx.mlirCtx(), a.value(), b.value(), res_shape.value(), .NORMAL, loc);
            return _result(sh, op.result(0));
        }

        /// Returns a Tensor of the given shape, filled with floating point numbers sampled from a Gumbel distribution, and a new Rng state.
        ///
        /// Often used in ML because of the reparametrization tricks.
        /// Sampling from a gumbel distribution is equivalent to sample
        /// from a softmax distribution, but doesn't require to compute the sum of exponentials.
        /// https://en.wikipedia.org/wiki/Gumbel_distribution#Gumbel_reparametrization_tricks
        /// See `sampleTokens` for a practical use case.
        /// Note: we only implement the μ=0, β=1 version.
        pub fn gumbel(self: Rng, shape_: Shape) struct { Rng, Tensor } {
            const rand, const u = self.uniform(
                // Always use .f32 to have a big enough mantissa.
                shape_.withDtype(.f32),
                // We don't want 0 to be sampled otherwise `log` will return -inf.
                .{ .min = std.math.floatEps(f32), .max = 1 },
            );
            return .{ rand, u.log().scale(-1).log().scale(-1).convert(shape_.dtype()) };
        }

        test gumbel {
            const zml = @import("zml.zig");
            const Stats = struct {
                const Stats = @This();

                mean: Tensor,
                variance: Tensor,
                actual_dist: Tensor,

                pub fn gumbelStats(rand: Rng, target_dist: Tensor) struct { Rng, Stats } {
                    const s = Shape.init(.{ .n = 1024, .d = 4 }, .f32);
                    const rng, const data = rand.gumbel(s);
                    const flat = data.flattenAll();
                    const mean_ = flat.mean(0);
                    const variance = flat.sub(mean_.broad(flat.shape())).pow(Tensor.scalar(2, .f32)).mean(0);

                    // Test out the gumbel reparametrization trick
                    var x = target_dist.log().withTags(.{.d}).broad(s);
                    x = x.add(data);
                    const samples = x.argMax(.d).indices.squeeze(.d);

                    // count 0, 1, 2 and 3 in samples:
                    // - map 0 to 1, 1 to 2**16, 2 to 2**32, 3 to N**58
                    // - sum in u64
                    // - split to [4]u16
                    const powers = blk: {
                        var powers: [4]u64 = undefined;
                        for (&powers, 0..) |*p, i| p.* = std.math.pow(u64, 2, i * 16);
                        break :blk powers;
                    };
                    const values = Tensor.constantTensor(HostBuffer.fromArray(&powers)).withTags(.{.d});
                    const counts = values.gatherValues(.d, samples, .{}).sum(.n).bitCast(.u16);
                    const actual_dist = counts.reshape(target_dist.shape()).convert(target_dist.dtype()).divByConst(s.dim(.n));
                    return .{ rng, .{ .mean = mean_, .variance = variance, .actual_dist = actual_dist } };
                }
            };

            const platform = zml.testing.env();
            const tgt_dist = [_]f32{ 2.0, 1.0, 4.0, 3.0 };
            const rand, const stats = try zml.testing.compileAndCallWithTensors(
                platform,
                Stats.gumbelStats,
                .{ Rng.shape(), zml.Shape.init(.{tgt_dist.len}, .f32) },
                .{ try Rng.init(platform, 1234), try .fromArray(platform, tgt_dist) },
            );
            // Check the Rng state has been modified.
            try std.testing.expect(try rand._state.getValue(i128) != 1234);

            // Check the mean and variance are close to theoritical values.
            const mean_ = try stats.mean.getValue(f32);
            try std.testing.expectApproxEqAbs(0.5772, mean_, 0.02);

            const variance = try stats.variance.getValue(f32);
            const pi = std.math.pi;
            try std.testing.expectApproxEqAbs(pi * pi / 6.0, variance, 0.03);

            // Check the distribution obtained with the gumbel trick matches the target distribution.
            const actual_dist = try stats.actual_dist.getValue([4]f32);
            scoped_log.debug("tgt_dist: {d}, actual_dist: {d}", .{ tgt_dist, actual_dist });
            for (tgt_dist, actual_dist) |tgt, actual| {
                // We normalize tgt_dist to make it a well formed distribution.
                // We didn't do it before calling gumbel, because the gumbel trick
                // doesn't require normalized distributions as input.
                try std.testing.expectApproxEqAbs(tgt / 10.0, actual, 0.05);
            }
        }
    };

    /// Returns a Tensor containing the element-wise conversion to another floating point type.
    pub fn reducePrecision(self: Tensor, exponent_bits: i32, mantissa_bits: i32) Tensor {
        stdx.debug.assert(self.dtype().isFloat(), "reducePrecision expects tensor type to be a float, got {}", .{self.dtype()});
        stdx.debug.assert(1 <= exponent_bits, "reducePrecision expects 'exponent_bits' to be >= 1, got {}", .{exponent_bits});
        stdx.debug.assert(0 <= mantissa_bits, "reducePrecision expects 'mantissa_bits' to be positive, got {}", .{mantissa_bits});

        const loc = self.getContext().location(@src(), "reducePrecision(exponent_bits={}, mantissa_bits={})", .{ exponent_bits, mantissa_bits });
        const op = dialect.stablehlo.reduce_precision(self.getContext().mlirCtx(), self.value(), exponent_bits, mantissa_bits, loc);
        return _result(self._shape, op.result(0));
    }

    inline fn convolution(self: Tensor, other: Tensor, opts: dialect.stablehlo.ConvolutionOpts, loc: mlir.Location) Tensor {
        stdx.debug.assert(self.rank() == other.rank(), "convolution expects tensor ranks to match, got {} and {}", .{ self.rank(), other.rank() });
        const N = self.rank();
        stdx.debug.guard(opts.window_strides.len == N - 2, @src());
        for (opts.window_strides) |s| stdx.debug.guard(0 < s, @src());
        stdx.debug.guard(opts.lhs_dilation.len == N - 2, @src());
        for (opts.lhs_dilation) |d| stdx.debug.guard(0 < d, @src());
        stdx.debug.guard(opts.rhs_dilation.len == N - 2, @src());
        for (opts.rhs_dilation) |d| stdx.debug.guard(0 < d, @src());
        stdx.debug.guard(opts.window_reversal.len == N - 2, @src());
        stdx.debug.guard(@rem(self.dim(opts.input_batch_dimension), opts.batch_group_count) == 0, @src());
        stdx.debug.guard(@rem(self.dim(opts.input_feature_dimension), opts.feature_group_count) == 0, @src());
        stdx.debug.guard(opts.input_spatial_dimensions.len == N - 2, @src());
        stdx.debug.guard(opts.input_batch_dimension != opts.input_feature_dimension, @src());
        stdx.debug.guard(0 <= opts.input_batch_dimension and opts.input_batch_dimension < N, @src());
        stdx.debug.guard(0 <= opts.input_feature_dimension and opts.input_feature_dimension < N, @src());
        for (opts.input_spatial_dimensions, 0..) |d, i| {
            stdx.debug.guard(d != opts.input_batch_dimension, @src());
            stdx.debug.guard(d != opts.input_feature_dimension, @src());
            stdx.debug.guard(0 <= d and d < N, @src());
            if (i < opts.input_spatial_dimensions.len - 1) continue;
            stdx.debug.guard(std.mem.indexOfScalar(i64, opts.input_spatial_dimensions[i + 1 ..], d) == null, @src());
        }
        stdx.debug.guard(other.dim(opts.kernel_input_feature_dimension) == @divTrunc(self.dim(opts.input_feature_dimension), opts.feature_group_count), @src());
        stdx.debug.guard(@rem(other.dim(opts.kernel_output_feature_dimension), opts.batch_group_count) == 0, @src());
        stdx.debug.guard(@rem(other.dim(opts.kernel_output_feature_dimension), opts.feature_group_count) == 0, @src());
        stdx.debug.guard(opts.kernel_spatial_dimensions.len == N - 2, @src());
        stdx.debug.guard(opts.kernel_input_feature_dimension != opts.kernel_output_feature_dimension, @src());
        stdx.debug.guard(0 <= opts.kernel_input_feature_dimension and opts.kernel_input_feature_dimension < N, @src());
        stdx.debug.guard(0 <= opts.kernel_output_feature_dimension and opts.kernel_output_feature_dimension < N, @src());
        for (opts.kernel_spatial_dimensions, 0..) |d, i| {
            stdx.debug.guard(d != opts.kernel_input_feature_dimension, @src());
            stdx.debug.guard(d != opts.kernel_output_feature_dimension, @src());
            stdx.debug.guard(0 <= d and d < N, @src());
            if (i < opts.kernel_spatial_dimensions.len - 1) continue;
            stdx.debug.guard(std.mem.indexOfScalar(i64, opts.kernel_spatial_dimensions[i + 1 ..], d) == null, @src());
        }
        stdx.debug.guard(opts.output_spatial_dimensions.len == N - 2, @src());
        stdx.debug.guard(opts.output_batch_dimension != opts.output_feature_dimension, @src());
        stdx.debug.guard(0 <= opts.output_batch_dimension and opts.output_batch_dimension < N, @src());
        stdx.debug.guard(0 <= opts.output_feature_dimension and opts.output_feature_dimension < N, @src());
        for (opts.output_spatial_dimensions, 0..) |d, i| {
            stdx.debug.guard(d != opts.output_batch_dimension, @src());
            stdx.debug.guard(d != opts.output_feature_dimension, @src());
            stdx.debug.guard(0 <= d and d < N, @src());
            if (i < opts.output_spatial_dimensions.len - 1) continue;
            stdx.debug.guard(std.mem.indexOfScalar(i64, opts.output_spatial_dimensions[i + 1 ..], d) == null, @src());
        }
        stdx.debug.guard(0 < opts.feature_group_count, @src());
        stdx.debug.guard(0 < opts.batch_group_count, @src());
        stdx.debug.guard(opts.feature_group_count == 1 or opts.batch_group_count == 1, @src());
        var used_opts = opts;
        used_opts.pad_shape = &.{ @intCast(N - 2), 2 };
        used_opts.precision_config = &.{ .DEFAULT, .DEFAULT };

        var new_shape = self._shape;
        var res_dim: i64 = undefined;

        for (0..N) |i| {
            if (i == @as(usize, @intCast(opts.output_batch_dimension))) {
                res_dim = @divTrunc(self.dim(opts.input_batch_dimension), opts.batch_group_count);
            } else if (i == @as(usize, @intCast(opts.output_feature_dimension))) {
                res_dim = other.dim(opts.kernel_output_feature_dimension);
            } else {
                // calculate spatial dimension value
                const spatial_dim: usize = std.mem.indexOfScalar(i64, opts.output_spatial_dimensions, @as(i64, @intCast(i))).?;
                const lhs_dim = opts.input_spatial_dimensions[spatial_dim];
                const rhs_dim = opts.kernel_spatial_dimensions[spatial_dim];
                const dilated_input_shape_lhs_dim: i64 = if (self.dim(lhs_dim) == 0) 0 else (self.dim(lhs_dim) - 1) * opts.lhs_dilation[spatial_dim] + 1;
                const left_pad_value, const right_pad_value = if (opts.pad_value.len == 1)
                    .{ opts.pad_value[0], opts.pad_value[0] }
                else
                    .{ opts.pad_value[2 * spatial_dim], opts.pad_value[2 * spatial_dim + 1] };
                const padded_input_shape_lhs_dim = left_pad_value + dilated_input_shape_lhs_dim + right_pad_value;
                const dilated_window_shape_lhs_dim: i64 = if (other.dim(rhs_dim) == 0) 0 else (other.dim(rhs_dim) - 1) * opts.rhs_dilation[spatial_dim] + 1;
                const is_empty_window_lhs_dim = padded_input_shape_lhs_dim == 0 or dilated_window_shape_lhs_dim > padded_input_shape_lhs_dim;
                res_dim = if (is_empty_window_lhs_dim) 0 else @divTrunc(padded_input_shape_lhs_dim - dilated_window_shape_lhs_dim, opts.window_strides[spatial_dim]) + 1;
            }

            new_shape = new_shape.set(i, res_dim);
        }

        // inferred shape '[1, 256, 1, 12008]' is incompatible with return type of operation '[1, 256, 1, 11978]'
        const op = dialect.stablehlo.convolution(
            self.getContext().mlirCtx(),
            self.value(),
            other.value(),
            used_opts,
            mlir_ext.RankedTensorType.fromShape(self.getContext().mlirCtx(), new_shape).asType(),
            loc,
        );

        return _result(new_shape, op.result(0));
    }

    /// Returns a Tensor containing the result of the 1D convolution of 'input' by 'kernel'.
    pub fn conv1d(
        input: Tensor,
        kernel: Tensor,
        opts: struct {
            window_strides: i64 = 1,
            padding: []const i64 = &.{ 0, 0 },
            lhs_dilation: i64 = 1,
            rhs_dilation: i64 = 1,
            window_reversal: bool = false,
            input_batch_dimension: i64 = 0,
            input_feature_dimension: i64 = 1,
            input_spatial_dimensions: i64 = 2,
            kernel_output_feature_dimension: i64 = 0,
            kernel_input_feature_dimension: i64 = 1,
            kernel_spatial_dimensions: i64 = 2,
            output_batch_dimension: i64 = 0,
            output_feature_dimension: i64 = 1,
            output_spatial_dimensions: i64 = 2,
            feature_group_count: i64 = 1,
            batch_group_count: i64 = 1,
        },
    ) Tensor {
        const loc = input.getContext().location(@src(), "opts={}", .{opts});
        return input.convolution(kernel, .{
            .window_strides = &.{opts.window_strides},
            .pad_value = opts.padding,
            .lhs_dilation = &.{opts.lhs_dilation},
            .rhs_dilation = &.{opts.rhs_dilation},
            .window_reversal = &.{opts.window_reversal},
            .input_batch_dimension = opts.input_batch_dimension,
            .input_feature_dimension = opts.input_feature_dimension,
            .input_spatial_dimensions = &.{opts.input_spatial_dimensions},
            .kernel_input_feature_dimension = opts.kernel_input_feature_dimension,
            .kernel_output_feature_dimension = opts.kernel_output_feature_dimension,
            .kernel_spatial_dimensions = &.{opts.kernel_spatial_dimensions},
            .output_batch_dimension = opts.output_batch_dimension,
            .output_feature_dimension = opts.output_feature_dimension,
            .output_spatial_dimensions = &.{opts.output_spatial_dimensions},
            .feature_group_count = opts.feature_group_count,
            .batch_group_count = opts.batch_group_count,
        }, loc);
    }

    /// Returns a Tensor containing the result of the 2D convolution of 'input' by 'kernel'.
    /// Defaults values correspond to a (B, C_in, W, H) image, (C_out, C_in, W, H) kernel weights and (B, C_out, W, H) output.
    pub fn conv2d(
        input: Tensor,
        kernel: Tensor,
        opts: struct {
            window_strides: []const i64 = &.{ 1, 1 },
            padding: []const i64 = &.{ 0, 0, 0, 0 },
            lhs_dilation: []const i64 = &.{ 1, 1 },
            rhs_dilation: []const i64 = &.{ 1, 1 },
            window_reversal: []const bool = &.{ false, false },
            input_batch_dimension: i64 = 0,
            input_feature_dimension: i64 = 1,
            input_spatial_dimensions: []const i64 = &.{ 2, 3 },
            kernel_input_feature_dimension: i64 = 1,
            kernel_output_feature_dimension: i64 = 0,
            kernel_spatial_dimensions: []const i64 = &.{ 2, 3 },
            output_batch_dimension: i64 = 0,
            output_feature_dimension: i64 = 1,
            output_spatial_dimensions: []const i64 = &.{ 2, 3 },
            feature_group_count: i64 = 1,
            batch_group_count: i64 = 1,
        },
    ) Tensor {
        const loc = input.getContext().location(@src(), "opts={}", .{opts});
        return input.convolution(kernel, .{
            .window_strides = opts.window_strides,
            .pad_value = opts.padding,
            .lhs_dilation = opts.lhs_dilation,
            .rhs_dilation = opts.rhs_dilation,
            .window_reversal = opts.window_reversal,
            .input_batch_dimension = opts.input_batch_dimension,
            .input_feature_dimension = opts.input_feature_dimension,
            .input_spatial_dimensions = opts.input_spatial_dimensions,
            .kernel_input_feature_dimension = opts.kernel_input_feature_dimension,
            .kernel_output_feature_dimension = opts.kernel_output_feature_dimension,
            .kernel_spatial_dimensions = opts.kernel_spatial_dimensions,
            .output_batch_dimension = opts.output_batch_dimension,
            .output_feature_dimension = opts.output_feature_dimension,
            .output_spatial_dimensions = opts.output_spatial_dimensions,
            .feature_group_count = opts.feature_group_count,
            .batch_group_count = opts.batch_group_count,
        }, loc);
    }

    /// Returns a Tensor containing the element-wise addition of the input Tensors.
    pub fn add(self: Tensor, other: Tensor) Tensor {
        return binaryOp(@src(), "add", dialect.stablehlo.add)(self, other);
    }

    /// Returns a Tensor containing the element-wise subtraction of the input Tensors.
    pub fn sub(self: Tensor, other: Tensor) Tensor {
        return binaryOp(@src(), "subtract", dialect.stablehlo.subtract)(self, other);
    }

    /// Returns a Tensor containing the element-wise multiplication of the input Tensors.
    pub fn mul(self: Tensor, other: Tensor) Tensor {
        return binaryOp(@src(), "mul", dialect.stablehlo.multiply)(self, other);
    }

    /// Returns a Tensor containing the element-wise division of the input Tensors.
    pub fn div(self: Tensor, other: Tensor) Tensor {
        return binaryOp(@src(), "div", dialect.stablehlo.divide)(self, other);
    }

    /// Returns a Tensor containing the element-wise exponentiation of the input Tensors.
    pub fn pow(self: Tensor, other: Tensor) Tensor {
        return binaryOp(@src(), "pow", dialect.stablehlo.power)(self, other);
    }

    /// Returns a Tensor containing the element-wise maximum operation of the input Tensors.
    pub fn maximum(self: Tensor, other: Tensor) Tensor {
        return binaryOp(@src(), "maximum", dialect.stablehlo.maximum)(self, other);
    }

    /// Returns a Tensor containing the element-wise minimum operation of the input Tensors.
    pub fn minimum(self: Tensor, other: Tensor) Tensor {
        return binaryOp(@src(), "minimum", dialect.stablehlo.minimum)(self, other);
    }

    /// Returns a Tensor containing the element-wise remainder of dividend 'self' and divisor 'other'.
    pub fn remainder(self: Tensor, other: Tensor) Tensor {
        return binaryOp(@src(), "remainder", dialect.stablehlo.remainder)(self, other);
    }

    /// Returns a Tensor containing the element-wise addition of the input Tensor with a constant.
    pub fn addConstant(self: Tensor, b: anytype) Tensor {
        return self.add(Tensor.scalar(b, self.dtype()));
    }

    /// Returns a Tensor containing the element-wise division of the input Tensor by a constant.
    pub fn divByConst(self: Tensor, b: anytype) Tensor {
        return self.div(Tensor.scalar(b, self.dtype()));
    }

    /// Returns a Tensor containing the element-wise multiplication of the input Tensor by a constant.
    pub inline fn scale(self: Tensor, val: anytype) Tensor {
        return self.mul(Tensor.scalar(val, self.dtype()));
    }

    pub const LogicalOp = enum { OR, XOR, AND };

    /// Returns a Tensor containing the element-wise logical operation of the input Tensors.
    pub fn logical(self: Tensor, comptime logical_op: LogicalOp, other: Tensor) Tensor {
        return switch (logical_op) {
            .OR => binaryOp(@src(), "or", dialect.stablehlo.or_)(self, other),
            .XOR => binaryOp(@src(), "xor", dialect.stablehlo.xor)(self, other),
            .AND => binaryOp(@src(), "and", dialect.stablehlo.and_)(self, other),
        };
    }

    /// Returns a Tensor containing the element-wise floor operation of the input Tensor.
    pub fn floor(self: Tensor) Tensor {
        const loc = self.getContext().mlirCtx().location(@src());
        return _result(self._shape, dialect.stablehlo.floor(self.getContext().mlirCtx(), self.value(), loc).result(0));
    }

    /// Returns a Tensor containing the element-wise ceil operation of the input Tensor.
    pub fn ceil(self: Tensor) Tensor {
        const loc = self.getContext().mlirCtx().location(@src());
        return _result(self._shape, dialect.stablehlo.ceil(self.getContext().mlirCtx(), self.value(), loc).result(0));
    }

    /// Returns a Tensor containing the element-wise conversion to another type.
    pub fn convert(self: Tensor, to: DataType) Tensor {
        if (to == self.dtype()) {
            return self;
        }
        const loc = self.getContext().location(@src(), "convert({_},to={s})", .{ self, @tagName(to) });

        const mlir_ctx = self.getContext().mlirCtx();
        const res_type = mlir_ext.mlirType(mlir_ctx, self.shape().withDtype(to));
        const op = dialect.stablehlo.convert(mlir_ctx, self.value(), res_type, loc);
        return _result(self._shape.withDtype(to), op.result(0));
    }

    /// Returns a Tensor containing the element-wise rounding operation of the input Tensor.
    pub fn round(self: Tensor) Tensor {
        const loc = self.getContext().mlirCtx().location(@src());
        const sine_op = dialect.stablehlo.round_nearest_even(self.getContext().mlirCtx(), self.value(), loc);
        return _result(self._shape, sine_op.result(0));
    }

    /// Returns a Tensor containing the element-wise clamping operation of the input Tensor.
    pub fn clamp(self: Tensor, min_: Tensor, max_: Tensor) Tensor {
        const loc = self.getContext().mlirCtx().location(@src());
        const op = dialect.stablehlo.clamp(self.getContext().mlirCtx(), min_.value(), self.value(), max_.value(), loc);
        return _result(self._shape, op.result(0));
    }

    /// See torch.matmul
    pub fn matmul(lhs: Tensor, rhs: Tensor) Tensor {
        return @import("torch.zig").matmul(lhs, rhs);
    }

    /// Matrix multiplication, where contracting axes are specified using their tags.
    /// eg dot(.{ .a, .b, .c }, .{ .a, .c, .d }, .{ .c }) -> .{ .a, .c, .d }
    /// Axes with the same tag on both sides, and which aren't contracting,
    /// are considered "batching axes".
    pub fn dot(lhs: Tensor, rhs: Tensor, comptime contracting: anytype) Tensor {
        var contracting_axes: [contracting.len][2]i8 = undefined;
        inline for (contracting, 0..) |c, i| {
            contracting_axes[i] = .{ lhs.axis(c), rhs.axis(c) };
        }

        var batching_axes: [MAX_RANK][2]i8 = undefined;
        var n_batching: u8 = 0;
        for (lhs._shape.tags(), 0..) |l, li| {
            stdx.debug.assert(l != Shape.TagUnknown, "Can't use `dot(..., {any})` on {any}, it need to be explictily tagged.", .{ contracting, lhs });

            for (rhs._shape.tags(), 0..) |r, ri| {
                stdx.debug.assert(r != Shape.TagUnknown, "Can't use `dot(..., {any})` on {any}, it need to be explictily tagged.", .{ contracting, rhs });

                if (l == r) {
                    for (contracting_axes) |ct| {
                        if (l == lhs._shape.tag(ct[0])) {
                            break;
                        }
                    } else {
                        // tag is both in lhs and rhs but not in contracting -> it's a batching dim.
                        batching_axes[n_batching] = .{ @intCast(li), @intCast(ri) };
                        n_batching += 1;
                    }
                }
            }
        }

        return dotGeneral(lhs, rhs, contracting_axes[0..], batching_axes[0..n_batching]);
    }

    test dot {
        const zml = @import("zml.zig");
        const platform = zml.testing.env();

        var comp = try zml.module.CompilationContext.init(std.testing.allocator, "test", platform);
        defer comp.deinit();

        comp.activate();
        defer comp.deactivate();

        inline for (.{
            .{ .{ .c = 20 }, .{ .c = 20 }, .{.c}, .{} },
            .{
                .{ .a = 20, .b = 21, .c = 22 },
                .{ .a = 20, .d = 23, .c = 22 },
                .{.c},
                .{ .a = 20, .b = 21, .d = 23 },
            },
            .{
                .{ .a = 20, .b = 21, .c = 22 },
                .{ .c = 22, .d = 23, .e = 24 },
                .{.c},
                .{ .a = 20, .b = 21, .d = 23, .e = 24 },
            },
            .{
                .{ .a = 20, .b = 21, .c = 22 },
                .{ .c = 22, .d = 23, .a = 20 },
                .{ .c, .a },
                .{ .b = 21, .d = 23 },
            },
        }) |testcase| {
            const x_shape, const y_shape, const ctr, const z_shape = testcase;
            const x = Tensor.constant(x_shape, .{ .f32 = 0.0 });
            const y = Tensor.constant(y_shape, .{ .f32 = 0.0 });
            const z = x.dot(y, ctr);

            try zml.testing.expectEqualShapes(Shape.init(z_shape, .f32), z.shape());
        }
    }

    /// Generalized matrix multiplication of two tensors along the specified axes.
    /// In this version batching dimensions need to be explicitly specified.
    /// The result shape is made of (batching_axes ++ lhs_result_axes ++ rhs_result_axes.
    /// Where "result axes" are non-contracting, non-batching axes of each input tensor.
    pub fn dotGeneral(
        lhs: Tensor,
        rhs: Tensor,
        contracting_axes: []const [2]i8,
        batching_axes: []const [2]i8,
    ) Tensor {
        stdx.debug.assert(lhs.dtype() == rhs.dtype(), "dotGeneral expects tensors to be of the same type, got {} and {}", .{ lhs.dtype(), rhs.dtype() });

        const Axes = std.BoundedArray(i64, MAX_RANK);

        var res_shape: Shape = .{ ._dtype = lhs.dtype() };
        // Validate batching axes
        var lhs_batching_axes: Axes = .{};
        var rhs_batching_axes: Axes = .{};
        for (batching_axes) |b_axes| {
            const l, const r = b_axes;
            stdx.debug.assert(lhs._shape.dim(l) == rhs._shape.dim(r), "dotGeneral expects batching dimensions to be equal, got {} and {} in {} and {}", .{ l, r, lhs, rhs });
            var t = lhs._shape.tag(l);
            if (t == Shape.TagUnknown) t = rhs._shape.tag(r);
            res_shape = res_shape.appendDim(lhs._shape.dim(l), t);
            lhs_batching_axes.appendAssumeCapacity(lhs._shape.axis(l));
            rhs_batching_axes.appendAssumeCapacity(rhs._shape.axis(r));
        }

        // Validate contracting axes
        var lhs_contracting_axes: Axes = .{};
        var rhs_contracting_axes: Axes = .{};
        for (contracting_axes) |c_axes| {
            const l, const r = c_axes;
            stdx.debug.assert(lhs._shape.dim(l) == rhs._shape.dim(r), "dotGeneral expects contracting dimensions to be equal, got {} and {} in {} and {}", .{ l, r, lhs, rhs });
            lhs_contracting_axes.appendAssumeCapacity(lhs._shape.axis(l));
            rhs_contracting_axes.appendAssumeCapacity(rhs._shape.axis(r));
        }

        // Result shape is obtained by concatenating batching dimensions, (already done)
        // then dimensions from lhs axes that aren't contracting nor batching,
        // then dimensions from rhs axes that aren't contracting nor batching.
        for (0..lhs.rank()) |l| {
            if (std.mem.indexOfScalar(i64, lhs_contracting_axes.constSlice(), @intCast(l))) |_| {
                continue;
            }
            if (std.mem.indexOfScalar(i64, lhs_batching_axes.constSlice(), @intCast(l))) |_| {
                continue;
            }
            res_shape = res_shape.appendDim(lhs._shape.dim(l), lhs._shape.tag(l));
        }
        for (0..rhs.rank()) |r| {
            if (std.mem.indexOfScalar(i64, rhs_contracting_axes.constSlice(), @intCast(r))) |_| {
                continue;
            }
            if (std.mem.indexOfScalar(i64, rhs_batching_axes.constSlice(), @intCast(r))) |_| {
                continue;
            }
            res_shape = res_shape.appendDim(rhs._shape.dim(r), rhs._shape.tag(r));
        }

        const mlir_ctx = lhs.getContext().mlirCtx();
        const loc = lhs.getContext().location(@src(), "dot({_},{_},contracting={any},batching={any}", .{ lhs, rhs, contracting_axes, batching_axes });
        const op = dialect.stablehlo.dot_general(
            mlir_ctx,
            lhs.value(),
            rhs.value(),
            mlir_ext.mlirType(mlir_ctx, res_shape),
            loc,
            .{
                .lhs_batching_dimensions = lhs_batching_axes.constSlice(),
                .rhs_batching_dimensions = rhs_batching_axes.constSlice(),
                .lhs_contracting_dimensions = lhs_contracting_axes.constSlice(),
                .rhs_contracting_dimensions = rhs_contracting_axes.constSlice(),
                .precision = .fast,
            },
        );
        return _result(res_shape, op.result(0));
    }

    /// Returns a Tensor containing the sigmoid function applied to each element of the input Tensor.
    pub fn sigmoid(self: Tensor) Tensor {
        const loc = self.getContext().mlirCtx().location(@src());
        const op = dialect.stablehlo.logistic(self.getContext().mlirCtx(), self.value(), loc);
        return _result(self._shape, op.result(0));
    }

    pub const logistic = sigmoid;

    /// Returns a Tensor containing the ReLU activation function applied to each element of the input Tensor.
    pub fn relu(self: Tensor) Tensor {
        return self.maximum(Tensor.constant(self.dims(), self.dtype().zero()));
    }

    /// Returns a Tensor containing the leaky-ReLU activation function applied to each element of the input Tensor.
    ///
    /// LeakyReLU(x) = max(0,x) + negative_slope * min(0,x)
    /// ref: https://paperswithcode.com/method/leaky-relu
    pub fn leakyReLU(self: Tensor, negative_slope: f32) Tensor {
        const below_zero = self.scale(negative_slope).minimum(Tensor.scalar(0, self.dtype()));
        return self.relu().add(below_zero);
    }

    test leakyReLU {
        const zml = @import("zml.zig");
        const platform = zml.testing.env();

        const input = try zml.Buffer.fromSlice(platform, .{2}, &[_]f32{ -0.6884, 1.6795 });
        const res = try zml.testing.compileAndCall(platform, leakyReLU, .{ input, 0.1 });

        const expectation = zml.HostBuffer.fromArray(&[2]f32{ -0.0688, 1.6795 });
        try zml.testing.expectClose(expectation, res, 1e-4);
    }

    /// Returns a Tensor containing the SwiGLU activation function applied to the input Tensor.
    pub fn swiglu(self: Tensor, beta: f32, w: Tensor, b: Tensor) Tensor {
        const sigmoid_tensor = self.mul(Tensor.constant(self._shape, Data.init(self.dtype(), beta))).sigmoid();
        const one_minus_sigmoid_tensor = Tensor.constant(self._shape, Data.init(self.dtype(), 1)).sub(sigmoid_tensor);

        return self.mul(sigmoid_tensor).add(one_minus_sigmoid_tensor.mul(w.matmul(self).add(b)));
    }

    /// Returns a Tensor containing the Gaussian Error Linear Units (GeLU) activation function applied to each element of the input Tensor.
    ///
    /// We use an approximation of the erf function using tanh:
    ///   gelu(x) ≃ 0.5 * x * (1 + tanh(sqrt(2 / pi) * (x + 0.044715 * x^3)))
    /// see: https://paperswithcode.com/method/gelu
    pub fn gelu(x: Tensor) Tensor {
        const scaled_x_cube = x.mul(x).mul(x).scale(0.044715);
        const beta = std.math.sqrt(2.0 / std.math.pi);
        const tanh_ = x.add(scaled_x_cube).scale(beta).tanh();
        return tanh_.addConstant(1).mul(x).scale(0.5);
    }

    /// Returns a Tensor containing an approximation of the Gaussian Error Linear Units (GeLU) activation function applied to each element of the input Tensor.
    ///
    /// It's an even more crude approximation than gelu.
    pub fn quickGelu(x: Tensor) Tensor {
        return x.scale(1.702).sigmoid().mul(x);
    }

    /// Returns a Tensor containing the Sigmoid Linear Unit (SiLU) activation function applied to each element of the input Tensor.
    ///
    /// silu(x) = x σ(x)
    /// https://paperswithcode.com/method/silu
    pub fn silu(x: Tensor) Tensor {
        return x.mul(x.sigmoid());
    }

    /// Returns a Tensor containing the softmax function applied to each element of the input Tensor.
    pub fn softmax(self: Tensor, axis_: anytype) Tensor {
        const a = self.axis(axis_);
        const max_val = self.max(a);
        const row_mask = max_val.cmp(.GT, Tensor.scalar(-std.math.inf(f64), self.dtype()));

        const exp_diff_max = self.sub(self.max(a).broad(self._shape)).exp();
        const res = exp_diff_max.div(exp_diff_max.sum(a).broad(self._shape));

        // If a row is full -inf return full 0 instead of full nan,
        // this fix attention when mask hides a full row.
        return row_mask.broad(self.shape()).select(res, Tensor.scalar(0, self.dtype()));
    }

    /// Returns a Tensor containing the log of the sum of exponential over the given axis.
    pub fn logSumExp(self: Tensor, axis_: anytype) Tensor {
        const a = self.axis(axis_);
        // stabilization: shift `self` by it's max value before passing to exponent.
        const M = self.max(a);
        const log_sum_exp = log(sum(exp(self.sub(M.broad(self._shape))), a));
        // restore the shift again
        return M.add(log_sum_exp);
    }

    /// Returns a Tensor containing the sum of elements over the given axis.
    /// Output shape is the input shape with the axis_ dim set to 1.
    pub fn sum(self: Tensor, axis_: anytype) Tensor {
        const a = self.axis(axis_);
        return ops.reduce(
            struct {
                pub fn acc(x: Tensor, res: Tensor) Tensor {
                    return res.add(x.convert(res.dtype()));
                }
            }.acc,
            self,
            Tensor.scalar(0, self.dtype()),
            &.{a},
        );
    }

    /// Returns a Tensor containing the mean of elements over the given axis.
    /// Output shape is the input shape with the axis_ dim set to 1.
    pub fn mean(self: Tensor, axis_: anytype) Tensor {
        return self.sum(axis_).divByConst(self.dim(axis_));
    }

    /// Returns a Tensor containing the cumulative sum of elements over the given axis.
    /// Output shape is the same as input shape.
    /// [0, 1, 0, 1, 0, 0, 1, 1].cumulativeSum(0) -> [0, 1, 1, 2, 2, 2, 3, 4]
    /// The last value contains the sum of all element in the array.
    pub fn cumulativeSum(self: Tensor, axis_: anytype) Tensor {
        const rk = self.rank();
        const a = self.axis(axis_);

        const ones = [_]i64{1} ** MAX_RANK;
        var window_dimensions = ones;
        window_dimensions[a] = self.dim(a);
        var padding = [_][2]i64{.{ 0, 0 }} ** MAX_RANK;
        padding[a] = .{ self.dim(a) - 1, 0 };

        return ops.reduceWindow(
            Tensor.add,
            self,
            Tensor.scalar(0, self.dtype()),
            .{
                .base_dilations = ones[0..rk],
                .window_dilations = ones[0..rk],
                .window_strides = ones[0..rk],
                .window_dimensions = window_dimensions[0..rk],
                .padding = padding[0..rk],
            },
        );
    }

    test cumulativeSum {
        const zml = @import("zml.zig");
        const platform = zml.testing.env();

        const Local = struct {
            pub fn _cumsum(input: Tensor) Tensor {
                const x = input.withPartialTags(.{.n});
                const y = x.cumulativeSum(.n);
                // Check that tags are propagated
                std.debug.assert(y.shape().eqlWithTags(x.shape()));
                return y;
            }
        };

        const x = try zml.Buffer.fromArray(
            platform,
            [2][5]f32{ .{ 0, 1, 1, 0, 1 }, .{ 3, 1, 0, 2, 1 } },
        );
        const res = try zml.testing.compileAndCall(platform, Local._cumsum, .{x});
        try std.testing.expectEqual(
            [2][5]f32{ .{ 0, 1, 2, 2, 3 }, .{ 3, 4, 4, 6, 7 } },
            try res.getValue([2][5]f32),
        );
    }

    /// Returns a transposed Tensor computed using the given axes.
    pub fn transpose(self: Tensor, axes_: anytype) Tensor {
        const axes__ = self.axes(axes_).constSlice();
        const default_perm = [MAX_RANK]i64{ 7, 6, 5, 4, 3, 2, 1, 0 };
        const no_op = [MAX_RANK]i64{ 0, 1, 2, 3, 4, 5, 6, 7 };

        const permutation: []const i64 = if (axes__.len == 0)
            default_perm[MAX_RANK - self.rank() ..]
        else
            toI64(axes__);

        stdx.debug.assert(permutation.len == self.rank(), "transpose expects input tensor rank and 'axes_' length to be equal, got {_} and {d}", .{ self, permutation[0..@min(permutation.len, MAX_RANK + 2)] });

        if (std.mem.eql(i64, permutation, no_op[0..self.rank()])) {
            return self;
        }

        const res_shape = self._shape.transpose(permutation);
        if (transposeIsJustAReshape(self.shape(), permutation)) {
            return self.reshape(res_shape);
        }

        const loc = self.getContext().location(@src(), "transpose({_}, {d})", .{ self, permutation });
        const op = dialect.stablehlo.transpose(
            self.getContext().mlirCtx(),
            self.value(),
            mlir_ext.mlirType(self.getContext().mlirCtx(), res_shape),
            loc,
            .{ .permutation = toI64(permutation) },
        );
        return _result(res_shape, op.result(0));
    }

    pub fn swapAxes(self: Tensor, a: anytype, b: anytype) Tensor {
        if (self.axis(a) == self.axis(b)) return self;
        var perm: Shape.AxesArray = .{};
        for (0..self.rank()) |i| {
            perm.appendAssumeCapacity(@intCast(i));
        }
        perm.set(self.axis(a), self.axis(b));
        perm.set(self.axis(b), self.axis(a));
        return self.transpose(perm.constSlice());
    }

    /// Returns a Tensor with the given axis unflattened.
    ///
    /// unflatten((d0, d1, axis_m, d3), 2, n) -> (d0, d1, n, d2_m, d3)
    pub fn unflatten(self: Tensor, axis_: i8, n: i64) Tensor {
        // TODO: move to torch.zig, this equivalent to `spitAxis`
        stdx.debug.assert(self.rank() < Tensor.MAX_RANK, "unflatten expects input tensor rank to be less than {}, got {}", .{ Tensor.MAX_RANK, self.rank() });

        const a = if (axis_ >= 0) self.axis(axis_) else self.axis(axis_) + 1;
        const new_dim = std.math.divExact(i64, self.dim(a), n) catch std.debug.panic("unflatten expects chosen dimension to be divisible by 'n' but {} is not divisible by {}", .{ self.dim(a), n });
        const new_shape = self._shape.set(a, n).insert(a + 1, .{ ._ = new_dim });

        const loc = self.getContext().location(@src(), "axis={}, n={}", .{ axis_, n });
        const reshaped_val = dialect.stablehlo.reshape(
            self.getContext().mlirCtx(),
            self.value(),
            mlir_ext.RankedTensorType.fromShape(self.getContext().mlirCtx(), new_shape),
            loc,
        );
        return _result(new_shape, reshaped_val.result(0));
    }

    /// Splits the given axis in several axes.
    /// eg: `Tensor.init(.{ .a = 10, .b = 3 }).split(.a, .{.a1 = 5, .a2 = 2});`
    /// The number of elements in the split shape must match the number of element
    /// in the target axis.
    pub fn splitAxis(self: Tensor, ax: anytype, split_shape: anytype) Tensor {
        const new_shape = self._shape.splitAxis(ax, split_shape);

        const loc = self.getContext().location(@src(), "splitAxis({}, {any})", .{ ax, split_shape });
        const reshaped_val = dialect.stablehlo.reshape(
            self.getContext().mlirCtx(),
            self.value(),
            mlir_ext.RankedTensorType.fromShape(self.getContext().mlirCtx(), new_shape),
            loc,
        );
        return _result(new_shape, reshaped_val.result(0));
    }

    /// Merges two or more contiguous axes into one axis.
    pub fn merge(self: Tensor, merges_: anytype) Tensor {
        return self.reshape(self._shape.mergeAxes(merges_));
    }

    /// Merges two or more non-contiguous axes into one axis.
    /// Will make a transpose if needed.
    /// .{ .a, .b, .c }.mergeTranspose(.{ .a, .c }, .ac) -> .{ .b, .ac }
    pub fn mergeTranspose(self: Tensor, axes_: anytype, merged: EnumLiteral) Tensor {
        const cont = self.contiguous(axes_);
        return cont.reshape(cont._shape.mergeAxis(merged, axes_));
    }

    /// Transposes the input Tensor, such has the given axes end up in contiguous position.
    /// .{ .a, .b, .c, .d }.contiguous(.{ .c, .a }) -> .{ .b, .d, .c, .a }
    pub fn contiguous(self: Tensor, axes_: anytype) Tensor {
        const perm = self._shape.contiguousPerm(axes_);
        return self.transpose(perm.constSlice());
    }

    /// Flattens the given axis and the next one, into one new axis.
    pub fn flatten(self: Tensor, axis_: anytype) Tensor {
        // TODO: move to torch.zig, this is equivalent to merge
        const old_shape = self._shape;
        const a = self.axis(axis_);
        // stdx.debug.assert(a + 1 < self.rank(), "Can't flatten {} on the last axis {}.", .{ self, axis });
        const new_shape = old_shape.remove(a + 1).set(a, old_shape.dim(a) * old_shape.dim(a + 1));

        const loc = self.getContext().location(@src(), "flatten({_},{})", .{ self, axis_ });
        const reshaped_val = dialect.stablehlo.reshape(
            self.getContext().mlirCtx(),
            self.value(),
            mlir_ext.RankedTensorType.fromShape(self.getContext().mlirCtx(), new_shape),
            loc,
        );
        // log.debug("flatten({d}, {d}) -> {d}", .{ self.dims(), axis_, new_shape[0 .. self.rank() - 1] });
        return _result(new_shape, reshaped_val.result(0));
    }

    pub inline fn flattenAll(self: Tensor) Tensor {
        // TODO: rename to just flatten, once flatten is moved to torch
        return self.reshape(.{self.count()});
    }

    pub const Slice = struct {
        start: i64 = 0,
        end: i64 = to_the_end,
        step: i32 = 1,
        singleton: bool = false,

        pub fn single(offset: i64) Slice {
            return .{ .start = offset, .end = offset + 1, .singleton = true };
        }

        const to_the_end = std.math.maxInt(i64);

        pub fn format(
            self: Slice,
            comptime fmt: []const u8,
            options: std.fmt.FormatOptions,
            writer: anytype,
        ) !void {
            _ = fmt;
            _ = options;
            if (self.singleton) {
                try writer.print("[{}]", .{self.start});
            } else if (self.end == to_the_end and self.step == 1) {
                try writer.print("[{}..]", .{self.start});
            } else if (self.step == 1) {
                try writer.print("[{}..{}]", .{ self.start, self.end });
            } else {
                try writer.print("[{}..{}:{}]", .{ self.start, self.end, self.step });
            }
        }
    };

    /// Slices the input Tensor over the given axis using the given parameters.
    pub fn slice1d(self: Tensor, axis_: anytype, s: Slice) Tensor {
        var slices = [_]Slice{.{}} ** MAX_RANK;
        slices[self.axis(axis_)] = s;
        return self.slice(slices[0..self.rank()]);
    }

    /// Slices the input Tensor using the given parameters.
    pub fn slice(self: Tensor, slices: []const Slice) Tensor {
        var start_indices: [MAX_RANK]i64 = undefined;
        var strides: [MAX_RANK]i64 = undefined;
        var limit_indices: [MAX_RANK]i64 = undefined;
        var res_shape: Shape = self._shape;

        for (slices, 0..) |s, a| {
            stdx.debug.assert(s.step > 0, "slice expects 'step' to be positive, got {} at index {}", .{ s.step, a });

            const args: Slice = .{
                .start = self.wrapIndex(a, s.start),
                .end = if (s.end == Slice.to_the_end) self.dim(a) else self.wrapIndex(a, s.end),
                .step = s.step,
            };
            start_indices[a] = args.start;
            limit_indices[a] = args.end;
            strides[a] = args.step;
            res_shape = res_shape.setDim(a, std.math.divCeil(i64, args.end - args.start, args.step) catch unreachable);
        }

        const mlir_ctx = self.getContext().mlirCtx();
        const loc = mlir_ctx.location(@src()).namedFmt(mlir_ctx, "slices={any}", .{slices});
        const result_type = mlir_ext.RankedTensorType.fromShape(mlir_ctx, res_shape).asType();
        const slice_op = dialect.stablehlo.slice(
            mlir_ctx,
            self.value(),
            start_indices[0..self.rank()],
            limit_indices[0..self.rank()],
            strides[0..self.rank()],
            result_type,
            loc,
        );

        var res = _result(res_shape, slice_op.result(0));
        var to_remove: Shape.AxesArray = .{};
        for (slices, 0..) |s, a| {
            if (s.singleton) to_remove.appendAssumeCapacity(@intCast(a));
        }
        return res.reshape(res_shape.removeMany(to_remove.constSlice()));
    }

    test slice {
        const zml = @import("zml.zig");
        const platform = zml.testing.env();

        const x = try zml.Buffer.fromSlice(platform, .{ 2, 5 }, &[_]f32{ 0, 1, 2, 3, 4, 5, 6, 7, 8, 9 });

        // Wrap slice1d to hide the anytype in the signature.
        const Local = struct {
            pub fn _slice1dAxis(input: Tensor, ax: i8, slice_: Tensor.Slice) Tensor {
                return input.slice1d(ax, slice_);
            }
        };

        {
<<<<<<< HEAD
            const res = try zml.testing.compileAndCallWithTensors(platform, Local._slice1dAxis, .{ x.shape(), 0, .{ .end = 1 } }, .{ x, 0, .{ .end = 1 } });
            try std.testing.expectEqual([5]f32{ 0, 1, 2, 3, 4 }, try res.getValue([5]f32));
        }
        {
            const res = try zml.testing.compileAndCallWithTensors(platform, Local._slice1dAxis, .{ x.shape(), 1, .{ .start = 1, .step = 2 } }, .{ x, 0, .{ .start = 1, .step = 2 } });
            try std.testing.expectEqual([4]f32{ 1, 3, 6, 8 }, try res.getValue([4]f32));
        }
        {
            const res = try zml.testing.compileAndCallWithTensors(platform, Local._slice1dAxis, .{ x.shape(), -1, .{ .start = -2 } }, .{ x, 0, .{ .start = -2 } });
            try std.testing.expectEqual([4]f32{ 3, 4, 8, 9 }, try res.getValue([4]f32));
=======
            const res = try zml.testing.compileAndCall(platform, Local._slice1dAxis, .{ x, 0, .{ .end = 1 } });
            try testing.expectEqual([5]f32{ 0, 1, 2, 3, 4 }, try res.getValue([5]f32));
        }
        {
            const res = try zml.testing.compileAndCall(platform, Local._slice1dAxis, .{ x, 1, .{ .start = 1, .step = 2 } });
            try testing.expectEqual([4]f32{ 1, 3, 6, 8 }, try res.getValue([4]f32));
        }
        {
            const res = try zml.testing.compileAndCall(platform, Local._slice1dAxis, .{ x, -1, .{ .start = -2 } });
            try testing.expectEqual([4]f32{ 3, 4, 8, 9 }, try res.getValue([4]f32));
>>>>>>> 2502c44c
        }
    }

    inline fn wrapIndex(self: Tensor, axis_: usize, idx: i64) i64 {
        return if (idx < 0) self.dim(axis_) + idx else idx;
    }

    pub fn choose1d(self: Tensor, axis_: anytype, i: i64) Tensor {
        return self.slice1d(axis_, .single(i));
    }

    pub fn choose(self: Tensor, offsets: anytype) Tensor {
        const off, const tags = Shape.parseDimensions(offsets);
        var slices = [_]Slice{.{}} ** MAX_RANK;
        for (off.constSlice(), tags.constSlice()) |o, t| {
            const ax = self.axis(t);
            slices[ax] = .single(o);
        }
        return self.slice(slices[0..self.rank()]);
    }

    /// Concatenates the input Tensors along the given axis.
    pub fn concatenate(tensors: []const Tensor, axis_: anytype) Tensor {
        if (tensors.len == 1) return tensors[0];
        stdx.debug.assert(tensors.len <= 32, "concatenate only supports up to 32 tensors, got {}", .{tensors.len});
        var buffer: [32]mlir.Value = undefined;
        std.debug.assert(tensors.len <= buffer.len);
        std.debug.assert(tensors.len > 0);
        const a = tensors[0].axis(axis_);
        // TODO(Corendos): Check that tensor axes match.

        var concatenated_dim: i64 = 0;
        for (tensors, 0..) |t, i| {
            buffer[i] = t.value();
            concatenated_dim += t.dim(a);
        }

        const res_shape = tensors[0]._shape.set(a, concatenated_dim);
        const ctx = tensors[0].getContext();
        const loc = ctx.location(@src(), "axis={}", .{axis_});
        const op = dialect.stablehlo.concatenate(ctx.mlirCtx(), buffer[0..tensors.len], a, loc);
        // log.debug("concatenate({}, {}, {d}) -> {d}", .{ tensors[0], tensors[1], a, res_shape });
        return _result(res_shape, op.result(0));
    }

    /// Concatenates the input Tensors along a new axis. The Tensors must have the same shape.
    /// For x, y, z of shape .{ .a = 10, .b = 11, .c = 12 }:
    /// - Tensor.stack(&.{x, y, z}, .b, .layers) -> .{ .a, .layers, .b, .c }
    /// - Tensor.stack(&.{x, y, z}, 1, .layers) -> .{ .a, .layers, .b, .c }
    /// - Tensor.stack(&.{x, y, z}, .last, .layers) -> .{ .a, .b, .c, .layers }
    pub fn stack(tensors: []const Tensor, axis_: anytype, tag: anytype) Tensor {
        // Note: we could ask the compilation context for some memory instead of stack allocating
        stdx.debug.assert(tensors.len <= 32, "stack only supports up to 32 tensors, got {}", .{tensors.len});

        const shape0 = tensors[0]._shape;
        const res_shape = shape0.insertTag(axis_, 1, tag);

        for (tensors[1..]) |tensor| {
            stdx.debug.assert(shape0.eqlWithTags(tensor._shape), "stack expects tensor shapes to match, got {} and {}", .{ shape0, tensor._shape });
        }

        var reshaped: [32]Tensor = undefined;
        for (tensors, 0..) |tensor, i| {
            reshaped[i] = tensor.reshape(res_shape);
        }

        // Be careful here: we need to resolve ax before calling concatenate,
        // because we added an axis, so all
        const ax = if (@TypeOf(axis_) == EnumLiteral and axis_ == .last)
            shape0.rank()
        else
            shape0.axis(axis_);

        return Tensor.concatenate(reshaped[0..tensors.len], ax);
    }

    /// Repeats a Tensor several times along the given axis.
    ///
    /// * repeat1d(x, axis, 4) = concat(&.{x, x, x, x}, axis);
    /// * repeat1d([0, 1, 2, 3], 0, 2) = [0, 1, 2, 3, 0, 1, 2, 3]
    pub fn repeat1d(self: Tensor, axis_: anytype, n_rep: u63) Tensor {
        if (n_rep == 1) {
            return self;
        }

        const a = self.axis(axis_);
        const broadshape = self._shape.insert(a + 1, .{n_rep});
        const repeat_dims = Shape.range(self.rank() + 1, self.dtype()).remove(a + 1);

        var res = self.broadcast(broadshape, repeat_dims.dims()).flatten(a);
        // Restor the tag that has been lost by flatten.
        res._shape._tags.set(a, self._shape.tag(a));

        return res;
    }

    /// Repeats a Tensor several times along the given axes.
    pub fn repeat(self: Tensor, n_reps: []const u63) Tensor {
        // TODO: this should support the tagged syntax: x.repeat(.{ .a = 3, .b = 2});
        stdx.debug.assert(n_reps.len == self.rank(), "repeat expects tensor rank and 'n_reps' length to be equal, got {} and {}", .{ self.rank(), n_reps.len });

        var res = self;
        for (n_reps, 0..) |n_rep, a| {
            if (n_rep == 1) continue;

            res = res.repeat1d(a, n_rep);
        }
        return res;
    }

    /// Repeats in line each value along the given axis.
    ///
    /// * stutter1d([0, 1, 2, 3], 0, 2) = [0, 0, 1, 1, 2, 2, 3, 3]
    pub fn stutter1d(self: Tensor, axis_: i64, n_rep: u63) Tensor {
        const a = self.axis(axis_);
        const broadshape = self._shape.insert(a + 1, .{n_rep});
        const stutter_dims = Shape.range(self.rank() + 1, self.dtype()).remove(a + 1);

        return self.broadcast(broadshape, stutter_dims.dims()).flatten(a);
    }

    /// Repeats in line each value along the given axes.
    pub fn stutter(self: Tensor, n_reps: []const u63) Tensor {
        // TODO: this should support the tagged syntax: x.repeat(.{ .a = 3, .b = 2});
        stdx.debug.assert(n_reps.len == self.rank(), "stutter expects tensor rank and 'n_reps' length to be equal, got {} and {}", .{ self.rank(), n_reps.len });

        var res = self;
        for (n_reps, 0..) |n_rep, a| {
            if (n_rep == 1) continue;
            res = res.stutter1d(@intCast(a), n_rep);
        }
        return res;
    }

    /// Returns a Tensor containing the element-wise negation of the input Tensor.
    pub fn negate(self: Tensor) Tensor {
        const loc = self.getContext().mlirCtx().location(@src());
        const negate_op = dialect.stablehlo.negate(self.getContext().mlirCtx(), self.value(), loc);
        return _result(self._shape, negate_op.result(0));
    }

    /// Returns a Tensor containing the element-wise cosine of the input Tensor.
    pub fn cos(self: Tensor) Tensor {
        const loc = self.getContext().mlirCtx().location(@src());
        const cosine_op = dialect.stablehlo.cosine(self.getContext().mlirCtx(), self.value(), loc);
        return _result(self._shape, cosine_op.result(0));
    }

    /// Returns a Tensor containing the element-wise sine of the input Tensor.
    pub fn sin(self: Tensor) Tensor {
        const loc = self.getContext().mlirCtx().location(@src());
        const sine_op = dialect.stablehlo.sine(self.getContext().mlirCtx(), self.value(), loc);
        return _result(self._shape, sine_op.result(0));
    }

    /// Returns a Tensor containing the element-wise exponential operation of the input Tensor.
    pub fn exp(self: Tensor) Tensor {
        const loc = self.getContext().mlirCtx().location(@src());
        const op = dialect.stablehlo.exponential(self.getContext().mlirCtx(), self.value(), loc);
        return _result(self._shape, op.result(0));
    }

    /// Returns a Tensor containing the element-wise logarithm operation of the input Tensor.
    pub fn log(self: Tensor) Tensor {
        const loc = self.getContext().mlirCtx().location(@src());
        const op = dialect.stablehlo.log(self.getContext().mlirCtx(), self.value(), loc);
        return _result(self._shape, op.result(0));
    }

    /// Returns a Tensor containing the element-wise square-root of the input Tensor.
    pub fn sqrt(self: Tensor) Tensor {
        const loc = self.getContext().mlirCtx().location(@src());
        const sqrt_op = dialect.stablehlo.sqrt(self.getContext().mlirCtx(), self.value(), loc);
        return _result(self._shape, sqrt_op.result(0));
    }

    /// Returns a Tensor containing the element-wise reverse square-root of the input Tensor.
    pub fn rsqrt(self: Tensor) Tensor {
        const loc = self.getContext().mlirCtx().location(@src());
        const rsqrt_op = dialect.stablehlo.rsqrt(self.getContext().mlirCtx(), self.value(), loc);
        return _result(self._shape, rsqrt_op.result(0));
    }

    /// Returns a Tensor containing the element-wise hyperbolic tangent of the input Tensor.
    pub fn tanh(self: Tensor) Tensor {
        const loc = self.getContext().mlirCtx().location(@src());
        const tanh_op = dialect.stablehlo.tanh(self.getContext().mlirCtx(), self.value(), loc);
        return _result(self._shape, tanh_op.result(0));
    }

    /// Returns a Tensor containing the element-wise exponential minus one operation of the input Tensor.
    pub fn exponentialMinusOne(self: Tensor) Tensor {
        const loc = self.getContext().mlirCtx().location(@src());
        const expm1_op = dialect.stablehlo.exponential_minus_one(self.getContext().mlirCtx(), self.value(), loc);
        return _result(self._shape, expm1_op.result(0));
    }

    pub const ArangeArgs = HostBuffer.ArangeArgs;

    /// Returns a Tensor containing evenly spaced values within a given interval.
    pub fn arange(args: ArangeArgs, dt: DataType) Tensor {
        stdx.debug.assert(args.start <= args.end, "arange expects 'args.start' to be less than 'args.end', got {} and {}", .{ args.start, args.end });
        stdx.debug.assert(args.step > 0, "arange expects 'args.step' to be positive, got {}", .{args.step});

        const ctx = CompilationContext.current();
        const loc = ctx.location(@src(), "arange({}, dtype={})", .{ args, dt });

        const n_steps = std.math.divCeil(i64, args.end - args.start, args.step) catch unreachable;
        const sh = Shape.init(.{n_steps}, dt);
        var op = dialect.stablehlo.iota(ctx.mlirCtx(), 0, mlir_ext.mlirType(ctx.mlirCtx(), sh), loc);
        var res = _result(sh, op.result(0));

        if (args.step != 1) {
            res = res.scale(args.step);
        }

        if (args.start != 0) {
            res = res.addConstant(args.start);
        }

        return res;
    }

    /// Returns a Tensor containing values in increasing order starting from 0 along the given axis.
    ///
    /// The output dtype will be `.i32`, unless the given axis has a too big dimension, in that case we use `.i64`.
    /// In most program this shouldn't matter, because typically this will be used in a comparison,
    /// or explicitly converted by the user to do floating point arithmetic.
    pub fn iota(sh: Shape, axis_: anytype) Tensor {
        const a = sh.axis(axis_);
        const dt: DataType = if (sh.dim(a) <= std.math.maxInt(i32)) .i32 else .i64;
        const res_shape = sh.withDtype(dt);
        const ctx = CompilationContext.current();
        const loc = ctx.location(@src(), "iota({_}, {})", .{ res_shape, a });

        const mlir_ctx = ctx.mlirCtx();
        var op = dialect.stablehlo.iota(
            mlir_ctx,
            a,
            mlir_ext.RankedTensorType.fromShape(mlir_ctx, res_shape).asType(),
            loc,
        );
        return _result(res_shape, op.result(0));
    }

    pub const LinspaceArgs = struct {
        start: f64,
        end: f64,
        steps: i64,
    };

    /// Returns a Tensor containing 'args.steps' values evenly spaced from 'args.start' to 'args.end', inclusive.
    pub fn linspace(args: LinspaceArgs, dt: DataType) Tensor {
        stdx.debug.assert(args.start < args.end, "linspace expects 'args.start' to be less than 'args.end', got {} and {}", .{ args.start, args.end });
        stdx.debug.assert(args.steps > 0, "linspace expects 'args.steps' to be positive, got {}", .{args.steps});
        stdx.debug.assert(dt.isFloat(), "linspace expects type to be a float, got {} (hint: use arange instead)", .{dt});

        const ctx = CompilationContext.current();
        const loc = ctx.location(@src(), "linspace({}, dtype={})", .{ args, dt });

        const sh = Shape.init(.{args.steps}, dt);
        var iota_op = dialect.stablehlo.iota(ctx.mlirCtx(), 0, mlir_ext.mlirType(ctx.mlirCtx(), sh), loc);
        var res = _result(sh, iota_op.result(0));

        if (args.steps != 1) {
            res = res.scale(args.steps);
        }

        if (args.start != 0) {
            res = res.addConstant(args.start);
        }

        return res;
    }

    /// Returns a 0-rank Tensor with the given value.
    pub fn scalar(val: anytype, dt: DataType) Tensor {
        const data = Data.init(dt, val);
        switch (dt.class()) {
            .float => stdx.debug.assert(!std.math.isNan(val), "scalar(NaN) is probably due to compiling a model with an uninitialized field", .{}),
            else => {},
        }
        return Tensor.constant(.{}, data);
    }

    test scalar {
        const zml = @import("zml.zig");
        const platform = zml.testing.env();

        const Local = struct {
            pub fn _fwd() [6]Tensor {
                var res: [6]Tensor = undefined;
                const dtypes = .{ .bool, .u8, .i32, .f32, .bf16, .u64 };
                inline for (0..6) |i| res[i] = scalar(0, dtypes[i]);
                return res;
            }
        };

        _ = try zml.testing.compileAndCall(platform, Local._fwd, .{});
    }

    /// Returns a constant Tensor with the given value.
    pub fn constant(dimz: anytype, val: Data) Tensor {
        const sh = Shape.init(dimz, val.dtype());
        const singleton_sh = Shape.init(.{}, val.dtype());
        const ctx = CompilationContext.current().mlirCtx();
        const loc = CompilationContext.current().location(@src(), "dims={d}, value={}", .{ sh, val });
        const res_type = mlir_ext.RankedTensorType.fromShape(ctx, singleton_sh);

        var constant_op = if (mlir_ext.denseElementAttrType(val.dtype())) |elem_type|
            dialect.stablehlo.constant(ctx, res_type, elem_type, val.constSlice(), loc)
        else blk: {
            // Not all dtype can be serialized in the IR. If that's not possible, use f32.
            const val_f32 = val.as(f32);
            break :blk dialect.stablehlo.constant(ctx, res_type, .f32, std.mem.asBytes(&val_f32), loc);
        };

        if (sh.rank() > 0) {
            constant_op = dialect.stablehlo.broadcast_in_dim(ctx, constant_op.result(0), &.{}, mlir_ext.RankedTensorType.fromShape(ctx, sh).asType(), loc);
        }
        return _result(sh, constant_op.result(0)).convert(val.dtype());
    }

    /// Embeds a buffer with concrete values into an Mlir program.
    pub fn constantTensor(val: HostBuffer) Tensor {
        const ctx = CompilationContext.current().mlirCtx();
        const result_type = mlir_ext.RankedTensorType.fromShape(ctx, val.shape());
        const loc = ctx.location(@src());
<<<<<<< HEAD
        const elem_type = mlir_ext.denseElementAttrType(val.dtype()) orelse std.debug.panic("constantTensor expects a dtype that can be serialized to MLIR, like f32 or i32, got {}", .{val.shape()});
        const constant_op = dialect.stablehlo.constant(ctx, result_type, elem_type, val.data, loc);
=======
        const elem_type = mlir.ext.denseElementAttrType(val.dtype()) orelse std.debug.panic("constantTensor expects a dtype that can be serialized to MLIR, like f32 or i32, got {}", .{val.shape()});
        const constant_op = dialect.stablehlo.constant(ctx, result_type, elem_type, val.bytes(), loc);
>>>>>>> 2502c44c
        return _result(val.shape(), constant_op.result(0));
    }

    /// Returns a Tensor containing the result of the outer product between the input Tensors.
    pub fn outer(self: Tensor, other: Tensor) Tensor {
        if (self.rank() + other.rank() == 1) {
            return self.mul(other);
        }

        const res_shape = self.shape().outer(other.shape());
        return self.broad(res_shape).mul(other.broad(res_shape));
    }

    /// Given a tensor and a shape of the same rank,
    /// will "broadcast" the given axes, so that `self` has the given shape.
    /// This happens by virtually repeating the data several time along each give axes.
    /// Note: most of the time the optimizer will make it so that the broadcast doesn't trigger a copy.
    /// Note: the tags of the return tensor will be from the `output_shape`.
    /// This means if you use and un-tagged broadcast on a tagged tensor,
    /// you will lose the tags.
    /// To avoid use favorise `.broad(shape)` when working with tagged tensors.
    pub fn broadcast(self: Tensor, output_shape: Shape, axes_: []const i64) Tensor {
        stdx.debug.assert(axes_.len == self.rank(), "broadcast expects axes_ to map all axes from self to axes of the output shape, got broadcast({}, {}, {d})", .{ self, output_shape, axes_ });
        for (0.., axes_) |self_ax, other_ax| {
            const d = self.dim(self_ax);
            stdx.debug.assert(d == 1 or d == output_shape.dim(other_ax), "broadcast expects shape axes to either be 1-sized or to match the target size. got broadcast({}, {}, {d}), error on self axis {} mapping to other axis {}", .{ self, output_shape, axes_, self_ax, other_ax });
        }

        const res_shape = output_shape.withDtype(self.dtype());
        if (std.mem.eql(i64, self.dims(), output_shape.dims())) {
            // No broadcast needed. We don't emit a new stablehlo value
            // but we propagate output_shape tags.
            return _result(res_shape, self.value());
        }
        const ctx = self.getContext();
        const result_type = mlir_ext.RankedTensorType.fromShape(ctx.mlirCtx(), res_shape).asType();
        const loc = ctx.location(@src(), "broadcast({_}, {_}, axes={d})", .{ self, res_shape, axes_ });
        const broadcast_op = dialect.stablehlo.broadcast_in_dim(ctx.mlirCtx(), self.value(), axes_, result_type, loc);

        return _result(res_shape, broadcast_op.result(0));
    }

    /// Broadcasts a Tensor to the given shape, adding axes at the beginning.
    pub fn broadcastLeft(self: Tensor, output_shape: Shape) Tensor {
        stdx.debug.assert(self.rank() <= output_shape.rank(), "broadcastLeft expects tensor rank to be less than output tensor rank, got {} and {}", .{ self.rank(), output_shape.rank() });

        const a = output_shape.rank() - self.rank();
        if (self.rank() == output_shape.rank() and std.mem.eql(i64, self.dims(), output_shape.dims())) {
            return self;
        }

        return self.broadcast(output_shape, Shape.range(output_shape.rank(), output_shape.dtype()).dims()[a..]);
    }

    /// Broadcasts a Tensor to the given shape, adding axes at the end.
    pub fn broadcastRight(self: Tensor, output_shape: Shape) Tensor {
        stdx.debug.assert(self.rank() <= output_shape.rank(), "broadcastRight expects tensor rank to be less than output tensor rank, got {} and {}", .{ self.rank(), output_shape.rank() });

        if (self.rank() == output_shape.rank() and self._shape.eql(output_shape)) {
            return self;
        }

        return self.broadcast(output_shape, Shape.range(self.rank(), output_shape.dtype()).dims());
    }

    /// Broadcasts a Tensor to the given shape, extending dimensions if needed.
    pub fn broad(self: Tensor, other: Shape) Tensor {
        // TODO: broad is too restrictive because sometime you only want to specify one specific axis
        // Note: if you code below, make sure to update Shape.canBroadcastTo.
        stdx.debug.assert(self._shape.canBroadcastTo(other), "Can't broadcast {} to {}", .{ self, other });

        // Already the right shape
        if (std.mem.eql(i64, self.dims(), other.dims())) return self;

        // Non ambiguous broadcasting
        // TODO: broad is error prone because of this:
        // it will happily broadcast .{ .a = 10, .b = 1 } to .{ .b = 10, .a = 5 }
        if (self._shape.rank() == 0 or self._shape.rank() == other.rank()) {
            const all_axes = [MAX_RANK]i64{ 0, 1, 2, 3, 4, 5, 6, 7 };
            return self.broadcast(other, all_axes[0..self.rank()]);
        }

        // check that each axis of self maps to an axis of other
        var axes_: std.BoundedArray(i64, MAX_RANK) = .{};
        for (self._shape.tags()) |t| {
            axes_.appendAssumeCapacity(@intCast(other.axis(t)));
        }
        return self.broadcast(other, axes_.constSlice());
    }

    /// Reshapes the input Tensor with the given shape.
    pub fn reshape(self: Tensor, output_shape_: anytype) Tensor {
        const output_shape = self._shape.reshape(output_shape_);
        const tensor_type = mlir_ext.RankedTensorType.fromShape(self.getContext().mlirCtx(), output_shape);
        const loc = self.getContext().location(@src(), "reshape({any})", .{output_shape});
        const reshape_value = dialect.stablehlo.reshape(self.getContext().mlirCtx(), self.value(), tensor_type, loc);
        return _result(output_shape, reshape_value.result(0));
    }

    /// Converts the given 1 element Tensor into a 0-rank Tensor.
    pub fn asScalar(self: Tensor) Tensor {
        stdx.debug.assert(self.count() == 1, "Tensor.asScalar expects an input with exactly 1-element got {}", .{self});
        return self.reshape(.{});
    }

    pub const Pad = struct {
        low: i64 = 0,
        high: i64 = 0,
        interior: i64 = 0,
    };

    /// Pads the input Tensor with the given values.
    /// Usage: x.pad(0, .{ .a = .{ .low = 1, .high = 1 }});
    pub fn pad(self: Tensor, padding_value: anytype, paddings: anytype) Tensor {
        const _paddings = self.shape().parseAxesOptions(Pad, paddings, .{});

        const ZEROS = [_]i64{0} ** MAX_RANK;
        var low = ZEROS;
        var high = ZEROS;
        var interior = ZEROS;

        var res_shape = self._shape;
        for (_paddings.constSlice(), 0..) |padding, i| {
            low[i] = padding.low;
            high[i] = padding.high;
            interior[i] = padding.interior;

            var d: i64 = self.dim(i);
            d += low[i] + (@max(d - 1, 0) * interior[i]) + high[i];
            res_shape._dims.set(i, d);
        }

        const rk = self.rank();
        const mlir_ctx = self.getContext().mlirCtx();
        const loc = mlir_ctx.location(@src()).namedFmt(mlir_ctx, "pad({},{})", .{ padding_value, _paddings });
        const pad_op = dialect.stablehlo.pad(
            mlir_ctx,
            self.value(),
            Tensor.scalar(padding_value, self.dtype()).value(),
            .{ .low = low[0..rk], .high = high[0..rk], .interior = interior[0..rk] },
            loc,
        );

        return _result(res_shape, pad_op.result(0));
    }

    /// Inserts 1-dim axes at the given position, with the given tags.
    /// `.{.a = 5, .b = 4}.insert(.b, .{ .c, .d }) -> .{ .a = 5, .c = 1, .d = 1, .b = 4 }`
    pub fn insertAxes(self: Tensor, axis_: anytype, tags: anytype) Tensor {
        const tags_ = Shape.parseTags(tags);
        const ax = if (@TypeOf(axis_) == EnumLiteral and axis_ == .last)
            self.rank()
        else
            self.axis(axis_);

        var res_shape = self._shape;
        const ones = [_]i64{1} ** MAX_RANK;
        res_shape._dims.insertSlice(ax, ones[0..tags_.len]) catch unreachable;
        res_shape._tags.insertSlice(ax, tags_.constSlice()) catch unreachable;

        return self.reshape(res_shape);
    }

    /// Appends a 1-dim axis, with the given tag.
    pub fn appendAxes(self: Tensor, t: anytype) Tensor {
        // stdx.debug.assert(self.rank() < Tensor.MAX_RANK - t.len, "appendAxis expects tensor rank to be small enough in order to extend it, got {} and {} (max is {})", .{ self.rank(), t.len, Tensor.MAX_RANK });

        return self.insertAxes(.last, t);
    }

    /// Drops a 1-dim axis at the given index
    pub fn squeeze(self: Tensor, axis_: anytype) Tensor {
        const a = self.axis(axis_);
        stdx.debug.assert(self.dim(a) == 1, "squeeze expects axis to be squeezed to have a dimension of 1, got {}", .{self.dim(a)});

        const new_shape = self._shape.remove(a);
        // log.debug("squeeze({}, {d}={d}) -> ({})", .{ self, axis, a, new_shape });

        return _result(new_shape, self.reshape(new_shape).value());
    }

    /// Returns a Tensor with the given axes reversed.
    pub fn reverse(self: Tensor, axes_: anytype) Tensor {
        const actual_axes = self._shape.axes(axes_);

        const loc = self.getContext().location(@src(), "reverse({any})", .{axes_});
        const reverse_op = dialect.stablehlo.reverse(self.getContext().mlirCtx(), self.value(), toI64(actual_axes.constSlice()), loc);
        return _result(self._shape, reverse_op.result(0));
    }

    pub const GatherOpts = struct { indices_are_sorted: bool = false };

    /// For each coordinate in `indices`,
    /// `gatherValues` extracts a single value of the given tensor.
    ///
    /// * axes_ is a single axis, or a tuple of axis: .b, or .{ .b, .c }
    /// * indices is an integer tensor
    /// * result is a tensor whose shape is similar to the input shape
    /// where the gathered axes have been replaced by axes from 'indices'.
    ///
    /// Some example input for the base case where we work on one axis:
    /// - gatherValues(f:[a]->float, .a, ind:[n]->int)[n] == f[ind[n]]
    /// - gatherValues(f:[a, b], .a, ind:[n])[n, b] == f[ind[n], b]
    /// - gatherValues(f: [a,b,c], .{.b}, ind: [n,m])[a, n, m, c] == f[a, ind[n, m], c]
    ///
    /// If an axis in common between `self` and `indices`,
    /// it is treated as a "batching" axis, meaning that semantically
    /// the operator is doing a gatherValues one time per dimension of this axis:
    /// - gatherValues(f: [a,b,c], .{.b}, ind: [a,n])[a, n] == f[a, ind[a, n]]
    ///
    /// It is an error to have an axis present in `self`, `axes_` and `indices`.
    ///
    /// If several axes are passed, then the last axis of indices is treated as coordinates:
    /// - gatherValues(f: [a,b,c], .{.b, .c}, ind: [n,2])[a, n] == f[a, ind[n][0], ind[n][1]]
    /// - gatherValues(f: [a,b,c,d], .{.b, .c}, ind: [a, n,2])[a, n, d] == f[a, ind[a, n][0], ind[a, n][1], d]
    ///
    /// It is possible to use gatherValues without tags, but batching won't be available.
    pub fn gatherValues(self: Tensor, coord_axes: anytype, indices: Tensor, opts: GatherOpts) Tensor {
        // scoped_log.debug("gatherValues({}, {any}, {})", .{ self, coord_axes, indices });
        const single_coord, const coord_axes_ = _parseGatherCoord(self, coord_axes);

        stdx.debug.assert(coord_axes_.len > 0, "gatherValues expects 1 or more axes to operate one, received none. Example: `x.gatherValues(.a, indices, .{{}})`", .{});
        for (coord_axes_.constSlice(), 0..) |a, i| {
            if (i > 0) {
                stdx.debug.assert(a == coord_axes_.get(i - 1) + 1, "gatherValues expects 'coord_axes' to be sequential. But {any} aren't sequential in {}", .{ coord_axes, self });
            }
        }

        const AxisKind = enum { batching, offset, collapsed, indices };
        var self_kind: std.BoundedArray(AxisKind, MAX_RANK) = .{};
        var indices_batch_axes: Shape.DimsArray = .{};
        for (self._shape.tags(), 0..self.rank()) |t, self_ax| {
            const maybe_coord_ax = std.mem.indexOfScalar(u3, coord_axes_.constSlice(), @intCast(self_ax));
            if (indices._shape.hasTag(t)) |id_ax| {
                // tag is both in self and indices -> it's a batching dim
                // Note: tags are required for batching.
                self_kind.appendAssumeCapacity(.batching);
                indices_batch_axes.appendAssumeCapacity(id_ax);
                stdx.debug.assert(maybe_coord_ax == null, "gatherValues expects axes to appear at most twice. Axis {s} has been found both in 'self={any}', in 'coord_axes_={any}' and in 'indices={}'", .{ self._shape._tags.get(self_ax), self, coord_axes, indices });
            } else if (maybe_coord_ax) |_| {
                // for gatherValues we collapsed all gathered axes
                // (contrary to gatherSlices where we collapse none)
                self_kind.appendAssumeCapacity(.collapsed);
            } else {
                self_kind.appendAssumeCapacity(.offset);
            }
        }

        // When we receive several coord_axes we need an extra dimension to store
        // one index per axis, which makes the coordinates of one value.
        // Otherwi se stablehlo uses the "indices.rank()" default value.
        const index_coord_axis = if (single_coord)
            indices.rank()
        else blk: {
            const ax = indices._shape.hasTag(.coord) orelse indices._shape.axis(-1);
            stdx.debug.assert(indices.dim(ax) == coord_axes_.len, "gatherValues with axes={any}, expects indices to be of shape [..., {}], got: {}", .{ coord_axes, coord_axes_.len, indices });
            break :blk ax;
        };

        // compute res shape
        var res_shape = Shape.init(.{}, self.dtype());
        var res_kind: std.BoundedArray(AxisKind, MAX_RANK) = .{};
        for (self_kind.constSlice(), 0..) |kind, ax_usize| {
            const ax: u3 = @intCast(ax_usize);
            if (ax == coord_axes_.get(0)) {
                // The first val_ax is special cause this is the place where we insert indices axes.
                for (indices._shape.tags(), 0..indices.rank()) |t, id_ax| {
                    if (id_ax == index_coord_axis) continue;
                    if (std.mem.indexOfScalar(i64, indices_batch_axes.constSlice(), @intCast(id_ax))) |_| {
                        // batching dim are already in res
                        continue;
                    }

                    res_shape = res_shape.appendDim(indices.dim(id_ax), t);
                    res_kind.appendAssumeCapacity(.indices);
                }
            }
            switch (kind) {
                .collapsed => continue,
                else => {
                    res_shape = res_shape.appendDim(self.dim(ax), self._shape.tag(ax));
                    res_kind.appendAssumeCapacity(kind);
                },
            }
        }

        // This is not a gather, but a dynamicSlice.
        // Sometimes the backend recognize this pattern, but not always.
        // So let us handle that.
        if (indices.count() == 1) {
            return self.dynamicSlice1d(coord_axes_.get(0), .{ .start = indices.flattenAll().squeeze(0), .len = 1 }).reshape(res_shape);
        }

        var slice_dims: Shape.DimsArray = .{};
        for (self_kind.constSlice(), self.dims()) |k, d| {
            slice_dims.appendAssumeCapacity(switch (k) {
                .batching, .collapsed => 1,
                .offset => d,
                .indices => unreachable,
            });
        }

        // scoped_log.debug("gatherValues --> {} {any}", .{ res_shape, res_kind.constSlice() });
        const loc = self.getContext().mlirCtx().location(@src());
        const gather_op = dialect.stablehlo.gather(
            self.getContext().mlirCtx(),
            self.value(),
            indices.value(),
            slice_dims.constSlice(),
            loc,
            .{
                .offset_dims = _collectAxes(AxisKind, res_kind, .offset).constSlice(),
                .collapsed_slice_dims = _collectAxes(AxisKind, self_kind, .collapsed).constSlice(),
                .operand_batching_dims = _collectAxes(AxisKind, self_kind, .batching).constSlice(),
                .start_indices_batching_dims = indices_batch_axes.constSlice(),
                .start_index_map = _collectAxes(AxisKind, self_kind, .collapsed).constSlice(),
                .index_vector_dim = index_coord_axis,
                .indices_are_sorted = opts.indices_are_sorted,
            },
        );

        const mlir_shape = fromMlirValue(gather_op.result(0)).shape();
        stdx.debug.assert(mlir_shape.eql(res_shape), "gatherValues expects that batching indices appear in the same order in 'self' and 'indices', got: self={}, indices={}. You should transpose one or the other.", .{ self, indices });
        return _result(res_shape, gather_op.result(0));
    }

    test gatherValues {
        const zml = @import("zml.zig");
        const platform = zml.testing.env();

        {
            // Only test shapes
            var comp = try zml.module.CompilationContext.init(std.testing.allocator, "test", platform);
            defer comp.deinit();
            comp.activate();
            defer comp.deactivate();

            inline for (.{
                .{ .{ .a = 10 }, .a, .{}, .{} },
                .{ .{ .a = 10 }, .a, .{ .n = 8 }, .{ .n = 8 } },
                .{ .{ .a = 10, .b = 20 }, .a, .{}, .{ .b = 20 } },
                .{ .{ .a = 10, .b = 20 }, .a, .{ .n = 8 }, .{ .n = 8, .b = 20 } },
                .{ .{ .a = 10, .b = 20 }, 0, .{ .n = 8 }, .{ .n = 8, .b = 20 } },
                // Favor val shape, instead of indices shape.
                .{ .{ .a = 10, .b = 20 }, .b, .{ .n = 8 }, .{ .a = 10, .n = 8 } },
                .{ .{ .a = 10, .b = 20, .c = 30 }, .b, .{ .n = 8 }, .{ .a = 10, .n = 8, .c = 30 } },
                // batching axes are implicits.
                .{ .{ .a = 10, .b = 20 }, .b, .{ .a = 10 }, .{ .a = 10 } },
                .{ .{ .a = 10, .b = 20 }, .a, .{ .b = 20 }, .{ .b = 20 } },
                .{ .{ .a = 10, .b = 20 }, .b, .{ .a = 10, .n = 8 }, .{ .a = 10, .n = 8 } },
                // stablehlo.gather is biased toward indices shape (like gatherSlice).
                // This make it awkward to use when you have both batching dimension and new indices dimensions.
                // For now we reject those, and let user explicitly transpose self or indices if needed.
                // .{ .{ .a = 10, .b = 20 }, .b, .{ .n = 8, .a = 10 }, .{ .a = 10, .n = 8 } },
                // Also handle tuples
                .{ .{ .a = 10, .b = 20 }, .{ .a, .b }, .{ .n = 8, ._ = 2 }, .{ .n = 8 } },
                .{ .{ 10, 20 }, .{ -2, -1 }, .{ 8, 2 }, .{8} },
                // and 1-tuple
                .{ .{ .a = 10, .b = 20 }, .{.b}, .{ .n = 8, ._ = 1 }, .{ .a = 10, .n = 8 } },
            }) |testcase| {
                const x_shape, const tag, const idx_shape, const res_shape = testcase;
                const x = Tensor.constant(x_shape, .{ .f16 = 0 });
                const idx = Tensor.constant(idx_shape, .{ .i32 = 0 });
                const y = gatherValues(x, tag, idx, .{});
                try zml.testing.expectEqualShapes(Shape.init(res_shape, .f16), y.shape());
                try std.testing.expect(y.value().owner().verify());
            }
        }
    }

    /// Gathers slices along the given axes with runtime indices.
    /// * slice_shape represents the shape of the slices to extract,
    ///   it must be smaller than original shape.
    ///   It must use a subset of self axes.
    ///   If slice_shape is **not** tagged, then it must have the same rank than self.
    /// * `indices` represents a set of coordinates.
    ///   The coordinates are read from the `.coord` axis, or last axis if `.coord` is not found.
    ///   The coordinate axis must have `slice_shape.rank()` dims.
    ///   The coordinates represent the "top-left" corner of the slice to extract.
    /// * the output tensor starts with axes from `indices`.
    /// * if the input tensor has tagged axes, matching `indices` axes,
    ///    they will be considered "batching" axes.
    ///
    /// Sample input/output shapes:
    /// * gatherSlices([A, B, C, D], .{.b=B', .c=C'}, [N, 2]) -> [N, A, B', C', D]
    /// * gatherSlices(x(a,b,c,d), .{.b=B', .c=C'}, g(n,m)) = z(n, a, b', c', d) = x(a, g(n, 0) + b', g(n, 1) + c', d)
    ///
    /// Note: the axis order of the result is different from gatherValues.
    /// This is because gatherSlices, favorizes contiguous copy of the extracted slices,
    /// while gatherValues, always copy values one by one, and as such don't have the same issues.
    /// In our example the contiguous dimension .d is not sliced
    /// and gatherSlices can copy data by group of C'*D elements.
    pub fn gatherSlices(self: Tensor, slice_shape_: anytype, indices: Tensor, opts: GatherOpts) Tensor {
        const slice_shape = if (@TypeOf(slice_shape_) == Shape) slice_shape_ else Shape.init(slice_shape_, .i32);
        // scoped_log.debug("gatherSlice({}, {_}, {})", .{ self, slice_shape, indices });

        const tagged_api = slice_shape.isFullyTagged();
        if (tagged_api) {
            for (slice_shape.tags()) |t| {
                stdx.debug.assert(self._shape.hasTag(t) != null, "gatherSlices expects `slices_shape` to only use tags from `self`. But {s} wasn't found in {}", .{ t, self });
            }
        } else {
            // For untagged api, we require all slices to be specified.
            // Note: we could relax this and right align the slice.
            stdx.debug.assert(slice_shape.rank() == self.rank(), "gatherSlices expects `slice_shape.rank()` to match `self.rank()`. Got: gatherSlices({}, slice={_}). To avoid specifying all axes in `slice_shape`, you can use tags.", .{ self, slice_shape });
        }

        const index_coord_axis = indices._shape.hasTag(.coord) orelse indices._shape.axis(-1);
        stdx.debug.assert(indices.dim(index_coord_axis) == slice_shape.rank(), "gatherSlices({}, slice={_}, indices) expects 'indices' to be a tensor [..., {}], got {}", .{ self, slice_shape, slice_shape.rank(), indices });

        // Compute result shape
        var res_shape = indices._shape.remove(index_coord_axis).withDtype(self.dtype());
        var slice_dims = self._shape._dims;
        var self_batch_axes: std.BoundedArray(i64, MAX_RANK) = .{};
        var indices_batch_axes: std.BoundedArray(i64, MAX_RANK) = .{};
        var start_index_map: std.BoundedArray(i64, MAX_RANK) = .{};
        var self_offset_axes: std.BoundedArray(i64, MAX_RANK) = .{};
        for (self._shape.tags(), 0..self.rank()) |t, self_ax| {
            const maybe_slice_ax: ?u3 = if (tagged_api) slice_shape.hasTag(t) else @intCast(self_ax);

            if (tagged_api and indices._shape.hasTag(t) != null) {
                // tag is both in self and indices -> it's a batching dim
                // Note: tags are required for batching.
                self_batch_axes.appendAssumeCapacity(@intCast(self_ax));
                indices_batch_axes.appendAssumeCapacity(indices._shape.axis(t));
                slice_dims.set(self_ax, 1);
                stdx.debug.assert(slice_shape.hasTag(t) == null, "gatherSlices expect axes to be either batches or slices axes. Axis {s} has been found both in `slices={_}` and `indices={}`", .{ t, slice_shape, indices });
            } else if (maybe_slice_ax) |slice_ax| {
                // Specified axes contains the start offset of the slices,
                // and are collected in `start_index_map`.
                const slice_dim = slice_shape.dim(slice_ax);
                stdx.debug.assert(slice_dim <= self._shape.dim(self_ax), "gatherSlices expects `slice_shape` to be smaller than `self.shape()`. On axis {s}, got {} > {}.", .{ t, slice_shape, self._shape });
                slice_dims.set(self_ax, slice_dim);
                res_shape = res_shape.appendDim(slice_dim, t);
                start_index_map.appendAssumeCapacity(@intCast(self_ax));
                self_offset_axes.appendAssumeCapacity(res_shape.rank() - 1);
            } else {
                // non-batching, non-indexed axes
                res_shape = res_shape.appendDim(self.dim(self_ax), t);
                self_offset_axes.appendAssumeCapacity(res_shape.rank() - 1);
            }
        }

        const loc = self.getContext().location(@src(), "gatherSlices({_}, slice_shape={_}, idx={_})", .{ self, slice_shape, indices });
        const gather_op = dialect.stablehlo.gather(
            self.getContext().mlirCtx(),
            self.value(),
            indices.value(),
            slice_dims.constSlice(),
            loc,
            .{
                .offset_dims = self_offset_axes.constSlice(),
                .collapsed_slice_dims = &.{},
                .operand_batching_dims = self_batch_axes.constSlice(),
                .start_indices_batching_dims = indices_batch_axes.constSlice(),
                .start_index_map = start_index_map.constSlice(),
                .index_vector_dim = index_coord_axis,
                .indices_are_sorted = opts.indices_are_sorted,
            },
        );
        return _result(res_shape, gather_op.result(0));
    }

    test gatherSlices {
        const zml = @import("zml.zig");
        const platform = zml.testing.env();

        const Local = struct {
            pub fn _gatherSlices(self: Tensor, slice_shape: Shape, indices: Tensor, opts: GatherOpts) Tensor {
                return self.gatherSlices(slice_shape, indices, opts);
            }
        };

        {
            // Only test shapes
            var comp = try zml.module.CompilationContext.init(std.testing.allocator, "test", platform);
            defer comp.deinit();
            comp.activate();
            defer comp.deactivate();

            inline for (.{
                .{ .{ .a = 10 }, .{}, .{ ._ = 0 }, .{ .a = 10 } },
                .{ .{ .a = 10 }, .{ .a = 7 }, .{ ._ = 1 }, .{ .a = 7 } },
                .{ .{ .a = 10 }, .{ .a = 7 }, .{ .n = 8, ._ = 1 }, .{ .n = 8, .a = 7 } },
                .{ .{ .a = 10 }, .{ .a = 7 }, .{ .coord = 1, .n = 8 }, .{ .n = 8, .a = 7 } },
                // tags aren't required.
                .{ .{10}, .{7}, .{ .n = 8, ._ = 1 }, .{ .n = 8, ._ = 7 } },
                .{ .{ .a = 10, .b = 20 }, .{ .a = 7 }, .{ ._ = 1 }, .{ .a = 7, .b = 20 } },
                .{ .{ .a = 10, .b = 20 }, .{ .a = 7 }, .{ .n = 8, ._ = 1 }, .{ .n = 8, .a = 7, .b = 20 } },
                .{ .{ .a = 10, .b = 20 }, .{ .a = 7 }, .{ .n = 8, .coord = 1, .m = 9 }, .{ .n = 8, .m = 9, .a = 7, .b = 20 } },
                .{ .{ .a = 10, .b = 20 }, .{ .b = 17 }, .{ .n = 8, ._ = 1 }, .{ .n = 8, .a = 10, .b = 17 } },
                .{ .{ .a = 10, .b = 20 }, .{ .a = 7, .b = 17 }, .{ .n = 8, ._ = 2 }, .{ .n = 8, .a = 7, .b = 17 } },
                // Note: currently the order of the axes in the slice is not used.
                .{ .{ .a = 10, .b = 20 }, .{ .b = 17, .a = 7 }, .{ .n = 8, ._ = 2 }, .{ .n = 8, .a = 7, .b = 17 } },
                .{ .{ .a = 10, .b = 20, .c = 20 }, .{ .b = 17 }, .{ .n = 8, ._ = 1 }, .{ .n = 8, .a = 10, .b = 17, .c = 20 } },
                // batching dims
                .{ .{ .a = 10, .b = 20 }, .{ .b = 17 }, .{ .a = 10, ._ = 1 }, .{ .a = 10, .b = 17 } },
                .{ .{ .b = 200, .a = 100, .c = 300 }, .{ .c = 300 }, .{ .a = 100, .b = 200, ._ = 1 }, .{ .a = 100, .b = 200, .c = 300 } },
            }) |testcase| {
                const x_shape, const slice_dims, const idx_shape, const res_shape = testcase;
                const x = Tensor.constant(x_shape, .{ .f16 = 0 });
                const slice_shape = Shape.init(slice_dims, .u16);
                const idx = Tensor.constant(idx_shape, .{ .i32 = 0 });
                const y = gatherSlices(x, slice_shape, idx, .{});
                try zml.testing.expectEqualShapes(Shape.init(res_shape, .f16), y.shape());
                try std.testing.expect(y.value().owner().verify());

                const mod = try zml.compileFn(
                    std.testing.allocator,
                    Local._gatherSlices,
                    .{ x.shape(), slice_shape, idx.shape(), .{ .indices_are_sorted = true } },
                    platform,
                );
                defer mod.deinit();
            }
        }

        // Test with actual values.
        const range = try zml.HostBuffer.arange(std.testing.allocator, .{ .end = 2 * 4 * 6 }, .u16);
        defer range.deinit(std.testing.allocator);
        const operand = try range.reshape(.{ .a = 2, .b = 4, .c = 6 }).toDevice(platform);
        defer operand.deinit();
        const start_indices = (try zml.Buffer.fromArray(platform, [2][2]i32{ .{ 2, 1 }, .{ 0, 3 } })).withTags(.{ .n, ._ });
        defer start_indices.deinit();

        const result = try zml.testing.compileAndCall(platform, Local._gatherSlices, .{ operand, Shape.init(.{ .b = 2, .c = 3 }, .u16), start_indices, .{} });

        const expected = zml.HostBuffer.fromArray(&[2][2][2][3]u16{
            .{
                .{ .{ 13, 14, 15 }, .{ 19, 20, 21 } },
                .{ .{ 37, 38, 39 }, .{ 43, 44, 45 } },
            },
            .{
                .{ .{ 3, 4, 5 }, .{ 9, 10, 11 } },
                .{ .{ 27, 28, 29 }, .{ 33, 34, 35 } },
            },
        });
        try zml.testing.expectClose(expected, result, 0);
    }

    pub const ScatterOpts = struct {
        /// Promise scatter that all coordinates in `indices` are sorted, wrt to the final offset in `self`
        /// Result is undefined if the promise is violated.
        indices_are_sorted: bool = false,

        /// Promise scatter that slices don't overlap.
        /// Result is undefined if the promise is violated.
        /// This allows for better code generation, because it means that updates can be applied in parallel.
        indices_are_unique: bool = false,

        /// Function used to update previous value in `self` with values from `updates`.
        /// If `update_fn` is not associative (ie the order of execution matters),
        /// then you should make sure the slices don't overlap,
        /// otherwise the result will depend on the runtime scheduling
        /// of the operator which is backend specific.
        update_fn: *const fn (Tensor, Tensor) Tensor = increment,

        pub fn increment(old_value: Tensor, new_value: Tensor) Tensor {
            return old_value.add(new_value);
        }

        pub fn override(old_value: Tensor, new_value: Tensor) Tensor {
            _ = old_value;
            return new_value;
        }
    };

    /// Update the given tensor, by copying `values` into slice by slice into `self`.
    /// The slices are chosen at runtime by interpreting indices as coordinates into `self`.
    /// This is a generalized version of `dynamicUpdateSlice` where more than one offset can be specified at a time.
    ///
    /// ### Arguments
    ///
    /// - Return a tensor with same shape than `self`, with updated content.
    /// - `indices` is a set of Tensor (typically rank 1), representing coordinates into `self`.
    ///   all indices must have the same shape, but scalars are accepted.
    /// - each `indices` entry contains offset along an axes into `self`.
    /// Typically axes are identified by their tags, but in the absence of tags on `indices`,
    /// The entry in indices will be assigned to axes of `self` from major to minor axis.
    /// It is recommended to have indices referencing only major axes of `self` for better performance.
    /// - `values` shape is obtained by concatenating the shape of `indices` with the shape of the slices to be extracted.
    /// - `opts`: `zml.Tensor.ScatterOpts` des
    ///
    /// ### Sample input/output shapes with corresponding pseudo-code.
    ///
    /// Basic `scatterSlices` with the first two axes (.a, .b) being indexed, and full (.c, .d) slice copies:
    ///
    /// ```
    /// fn scatterSlices(x[A, B, C, D], .{.a=off_a[N], .b=off_b[N]}, y[N, C, D]) [A, B, C, D] {
    ///     var z = x;
    ///     for (0..N) |n| {
    ///         for (0..C) |c| for (0..D) |d| {{
    ///             z[off_a[n],off_b[n],c,d] += y[n, c, d];
    ///         }}
    ///     }
    ///     return z;
    /// }
    /// ```
    ///
    /// `scatterSlices` with the first three axes (.a, .b, .c) being indexed, and a partial copy of (.c, .d).
    /// Note that .c axis is present both in the indices and updates, and `updates.dim(.c) < self.dim(.c)`.
    ///
    /// ```
    /// fn scatterSlices(x[A, B, C, D], .{.a=off_a[N], .b=off_b[N], .c=off_c[N]}, y[N, C', D]) [A, B, C, D] {
    ///     var z = x;
    ///     for (0..N) |n| {
    ///        for (0..C') |c| for (0..D) |d| {{
    ///           z[off_a[n],off_b[n],off_c[n]+c,d] += y[n, c, d];
    ///        }}
    ///     }
    ///     return z;
    /// }
    /// ```
    ///
    /// `scatterSlices` with the first axis .a being indexed, and where .b is used as a batching axis.
    /// Note that here .b axis is present in `self`, `off_a`, and `updates`,
    /// and is not mentionned in the axes of indices.
    ///
    /// ```
    /// fn scatterSlices(x[A, B, C, D], .{.a=off_a[B,N]}, y[N, B, C, D]) [A, B, C, D] {
    ///     var z = x;
    ///     for (0..B) |b| {
    ///         for (0..N) |n| {
    ///             for (0..C) |c| for (0..D) |d| {{
    ///                 z[off_a[b,n],b,c,d] += y[n, b, c, d];
    ///             }}
    ///         }
    ///     }
    ///     return z;
    /// }
    /// ```
    ///
    /// ### Warnings
    ///
    /// - if `opts.update_fn` is not associative not all calls to `scatterSlices` are sound.
    /// In particular if you scatter overlapping slices, with `zml.Tensor.ScatterOpts.override`,
    /// then the result will depend on the execution order that you don't control.
    /// - `scatterSlices` is a very expressive operator, and can lead to complicated code generation
    /// that requires host<->device synchronization.
    /// ZML tries to generate the easiest to optimize IR, and will warn you if it generates known problematic IR.
    pub fn scatterSlices(self: Tensor, indices: anytype, updates: Tensor, opts: ScatterOpts) Tensor {
        scoped_log.debug("scatterSlices({}, {any}, {})", .{ self, indices, updates });

        const UpdateType = @TypeOf(ScatterOpts.increment);

        const Custom = struct {
            pub fn inc(custom: *const UpdateType, old_value: Tensor, new_value: Tensor) Tensor {
                return @call(.auto, custom, .{ old_value, new_value });
            }
        };

        return ops.scatter(Tensor, *const UpdateType, Custom.inc, self, opts.update_fn, indices, updates, opts);
    }

    test scatterSlices {
        const zml = @import("zml.zig");
        const platform = zml.testing.env();

        const Local = struct {
            pub fn _scatter(self: Tensor, indices: []const Tensor, updates: Tensor) Tensor {
                return self.scatterSlices(
                    indices,
                    updates,
                    .{ .update_fn = ScatterOpts.increment },
                );
            }

            pub fn _scatterCB(self: Tensor, coords: Tensor, updates: Tensor) Tensor {
                return self.scatterSlices(
                    .{ .c = coords.choose1d(.coord, 0), .b = coords.choose1d(.coord, 1) },
                    updates,
                    .{ .update_fn = ScatterOpts.increment },
                );
            }

            pub fn _idx(idx_shape: anytype) Tensor {
                return Tensor.constant(idx_shape, .{ .i32 = 0 });
            }
        };

        {
            // Only test shapes
            var comp = try zml.module.CompilationContext.init(std.testing.allocator, "test", platform);
            defer comp.deinit();
            comp.activate();
            defer comp.deactivate();
            const idx = Local._idx;

            inline for (.{
                // This is equivalent to a dynamic update slice, update 3 values at given offset of axis .a:
                .{ .{ .a = 10 }, .{ .a = idx(.{}) }, .{ .a = 3 } },
                // Use .a as a batching axis with .a=10 x .n=8 updates of 2 elements of .b
                .{ .{ .a = 10, .b = 20 }, .{ .b = idx(.{ .a = 10, .n = 8 }) }, .{ .a = 10, .n = 8, .b = 2 } },
                // Same but with update transposed
                .{ .{ .a = 10, .b = 20 }, .{ .b = idx(.{ .a = 10, .n = 8 }) }, .{ .a = 10, .b = 2, .n = 8 } },
                // similar, but use the normalized form where a is no longer an explicit batching axis.
                .{ .{ .a = 10, .b = 20 }, .{ .a = idx(.{ .a2 = 10, .n = 8 }), .b = idx(.{ .a2 = 10, .n = 8 }) }, .{ .a2 = 10, .n = 8, .b = 2 } },
                .{ .{ .a = 10, .b = 20 }, .{ .a = idx(.{ .a = 10, .n = 8 }), .b = idx(.{ .a = 10, .n = 8 }) }, .{ .a = 10, .n = 8, .b = 2 } },
                .{ .{ .a = 10, .b = 20 }, .{ .a = idx(.{ .n = 8 }) }, .{ .n = 8, .a = 2 } },
                .{ .{ .a = 10, .b = 20 }, .{ .b = idx(.{ .n = 8 }), .a = idx(.{ .n = 8 }) }, .{ .n = 8, .a = 3, .b = 2 } },
                .{ .{ .a = 10, .b = 20 }, .{ .a = idx(.{ .n = 8 }), .b = idx(.{ .n = 8 }) }, .{ .a = 3, .n = 8, .b = 2 } },
            }) |testcase| {
                const x_shape, const indices, const updates_shapes = testcase;
                const x = Tensor.constant(x_shape, .{ .f16 = 0 });
                const updates = Tensor.constant(updates_shapes, .{ .f16 = 0 });

                const y = scatterSlices(x, indices, updates, .{});
                // Shape doesn't change with scatterSlices
                try zml.testing.expectEqualShapes(x.shape(), y.shape());
                try std.testing.expect(y.value().owner().verify());
            }
        }
        // Test with actual values, no batching.
        {
            const a_host = try zml.HostBuffer.arange(std.testing.allocator, .{ .end = 9 }, .i32);
            const a = (try zml.Buffer.from(platform, a_host.reshape(.{ 3, 3 }))).withTags(.{ .a, .b });
            defer a.deinit();
            a_host.deinit(std.testing.allocator);

            const scatter_indices = try zml.Buffer.fromArray(platform, [2]i32{ 0, 2 });
            const updates = try zml.Buffer.fromArray(platform, [2][3]i32{ .{ 10, 20, 30 }, .{ 70, 80, 90 } });

            const expected = [3][3]i32{ .{ 10, 21, 32 }, .{ 3, 4, 5 }, .{ 76, 87, 98 } };
            const result = try zml.testing.compileAndCall(platform, Local._scatter, .{
                a,
                &.{scatter_indices.withTags(.{.n})},
                updates.withTags(.{ .n, .b }),
            });
            try std.testing.expect(a.shape().eql(result.shape()));
            try std.testing.expectEqual(expected, result.getValue(@TypeOf(expected)));
        }
        // Test with setting individual values (no batching)
        {
            const a_host = try zml.HostBuffer.arange(std.testing.allocator, .{ .end = 9 }, .i32);
            const a = try zml.Buffer.from(platform, a_host);
            defer a.deinit();
            a_host.deinit(std.testing.allocator);

            const scatter_indices = try zml.Buffer.fromArray(platform, [2]i32{ 2, 7 });
            const updates = try zml.Buffer.fromArray(platform, [2]i32{ 20, 70 });

            const expected = [9]i32{ 0, 1, 22, 3, 4, 5, 6, 77, 8 };
            const result = try zml.testing.compileAndCall(platform, Local._scatter, .{
                a,
                &.{scatter_indices.withTags(.{.n})},
                updates.withTags(.{.n}),
            });
            try std.testing.expect(a.shape().eql(result.shape()));
            try std.testing.expectEqual(expected, result.getValue(@TypeOf(expected)));
        }
        {
            // Test with actual values and batching along axis .a
            const operand = try zml.Buffer.constant(platform, Shape.init(.{ .a = 2, .b = 3, .c = 4, .d = 2 }, .u16), 0);
            defer operand.deinit();
            const start_indices = (try zml.Buffer.fromArray(
                platform,
                [2][2][3][2]i32{
                    .{
                        .{ .{ 0, 0 }, .{ 1, 0 }, .{ 2, 1 } },
                        .{ .{ 0, 1 }, .{ 1, 1 }, .{ 0, 9 } },
                    },
                    .{
                        .{ .{ 0, 0 }, .{ 2, 1 }, .{ 2, 2 } },
                        .{ .{ 1, 2 }, .{ 0, 1 }, .{ 1, 0 } },
                    },
                },
            )).withTags(.{ .n, .a, .m, .coord });
            defer start_indices.deinit();

            const values = try zml.Buffer.constant(
                platform,
                Shape.init(.{ .n = 2, .a = 2, .m = 3, .c = 2, .d = 2 }, .u16),
                1,
            );
            defer values.deinit();

            const result = try zml.testing.compileAndCall(platform, Local._scatterCB, .{ operand, start_indices, values });

            const expected = [2][3][4][2]u16{
                .{
                    .{ .{ 2, 2 }, .{ 3, 3 }, .{ 1, 1 }, .{ 0, 0 } },
                    .{ .{ 0, 0 }, .{ 0, 0 }, .{ 2, 2 }, .{ 2, 2 } },
                    .{ .{ 0, 0 }, .{ 0, 0 }, .{ 1, 1 }, .{ 1, 1 } },
                },
                .{
                    .{ .{ 0, 0 }, .{ 1, 1 }, .{ 1, 1 }, .{ 0, 0 } },
                    .{ .{ 2, 2 }, .{ 3, 3 }, .{ 1, 1 }, .{ 0, 0 } },
                    .{ .{ 0, 0 }, .{ 1, 1 }, .{ 1, 1 }, .{ 0, 0 } },
                },
            };
            try std.testing.expect(operand.shape().eql(result.shape()));
            try std.testing.expectEqual(expected, result.getValue(@TypeOf(expected)));
        }
    }

    /// Returns a Tensor containing the maximum over a given axis.
    pub fn max(self: Tensor, axis_: anytype) Tensor {
        const a = self.axis(axis_);
        return ops.reduce(
            struct {
                pub fn cmp(x: Tensor, res: Tensor) Tensor {
                    return res.maximum(x.convert(res.dtype()));
                }
            }.cmp,
            self,
            Tensor.constant(&.{}, self.dtype().minValue()),
            &.{a},
        );
    }

    /// Returns a Tensor containing the minimum over a given axis.
    pub fn min(self: Tensor, axis_: anytype) Tensor {
        const a = self.axis(axis_);
        return ops.reduce(
            struct {
                pub fn cmp(x: Tensor, res: Tensor) Tensor {
                    return res.minimum(x.convert(res.dtype()));
                }
            }.cmp,
            self,
            Tensor.constant(&.{}, self.dtype().maxValue()),
            &.{a},
        );
    }

    pub const ArgMaxRes = struct {
        values: Tensor,
        indices: Tensor,

        fn cmp(left: ArgMaxRes, right: ArgMaxRes) ArgMaxRes {
            const left_val = left.values;
            const right_val = right.values;
            const left_idx = left.indices;
            const right_idx = right.indices;

            const left_gt_right = left_val.cmp(.GT, right_val);
            const is_nan = left_val.cmp(.NE, left_val);
            const left_gt_or_nan = left_gt_right.logical(.OR, is_nan);
            // we are bubbling up Nan.
            const max_val = left_gt_or_nan.select(left_val, right_val);

            // If left_val == right_val: keep the smallest idx.
            const is_same = left_val.cmp(.EQ, right_val);
            const is_first = left_idx.cmp(.LT, right_idx);
            const is_same_but_first = is_same.logical(.AND, is_first);
            const keep_left_idx = left_gt_or_nan.logical(.OR, is_same_but_first);
            const max_idx = keep_left_idx.select(left_idx, right_idx);

            return .{ .values = max_val, .indices = max_idx };
        }
    };

    /// Returns two Tensors containing the maximum and the index of this maximum over a given axis.
    ///
    /// Stable argmax:
    /// * bubbles up Nan
    /// * in case of equality the smallest index matching the maximum
    pub fn argMax(x: Tensor, axis_: anytype) ArgMaxRes {
        const a = x.axis(axis_);
        const dt: DataType = if (x.dim(a) <= std.math.maxInt(i32)) .i32 else .i64;

        return ops.reduce(
            ArgMaxRes.cmp,
            .{ .values = x, .indices = Tensor.arange(.{ .end = x.dim(a) }, dt).broadcast(x.shape(), &.{a}) },
            .{ .values = Tensor.constant(&.{}, x.dtype().minValue()), .indices = Tensor.scalar(0, dt) },
            &.{a},
        );
    }

    test argMax {
        const zml = @import("zml.zig");
        const platform = zml.testing.env();
        const allocator = std.testing.allocator;
        const ArgMaxTest = struct {
            pub fn _fwd(x: Tensor) Tensor.ArgMaxRes {
                return x.argMax(1);
            }
        };

        const argmax = try zml.compileFn(allocator, ArgMaxTest._fwd, .{Shape.init(.{ 1, 5 }, .f32)}, platform);
        defer argmax.deinit();
        // Test with tie
        {
            const x = try zml.Buffer.fromArray(platform, [1][5]f32{.{ 5.0, 4.1, 7.9, 0, 7.9 }});
            const res = argmax.call(.{x});
            const max_ = res.values.getValue(f32);
            const max_idx = res.indices.getValue(i32);
            try std.testing.expectEqual(max_, 7.9);
            // We should always return the first max found.
            try std.testing.expectEqual(max_idx, 2);
        }

        // Test with Nan
        {
            const x = try zml.Buffer.fromArray(platform, [1][5]f32{.{ 5.0, std.math.nan(f32), 7.9, 0, 7.9 }});
            const res = argmax.call(.{x});
            const max_ = try res.values.getValue(f32);
            const max_idx = try res.indices.getValue(i32);
            try std.testing.expect(std.math.isNan(max_));
            try std.testing.expectEqual(max_idx, 1);
        }
    }

    pub const SortRes = ArgMaxRes;

    /// Returns two Tensors. The first contains the sorted values and the second one contains the sorted indices.
    pub fn sort(self: Tensor, axis_: anytype, opts: struct { descending: bool = false }) SortRes {
        const a = self.axis(axis_);
        const indices = Tensor.arange(.{ .end = self.dim(a) }, .i32).broadcast(self._shape, &.{a});
        const res = ops.sort(
            struct {
                fn call(direction: dialect.stablehlo.ComparisonDirection.Direction, lhs: Tensor, rhs: Tensor, _: Tensor, _: Tensor) Tensor {
                    return lhs.cmp(direction, rhs);
                }
            }.call,
            if (opts.descending) .GT else .LT,
            .{ self, indices },
            self.axis(axis_),
            true,
        );
        return .{ .values = res[0], .indices = res[1] };
    }

    pub const ArgSortOpts = struct { descending: bool = false };

    /// Returns a Tensor containing the indices corresponding to the sorted values over the given axis.
    pub fn argsort(self: Tensor, axis_: anytype, opts: ArgSortOpts) Tensor {
        return self.sort(axis_, .{ .descending = opts.descending }).indices;
    }

    test argsort {
        const zml = @import("zml.zig");
        const platform = zml.testing.env();

        const Local = struct {
            pub fn _argsort(x: Tensor, axis_: u3, opts: ArgSortOpts) Tensor {
                return x.argsort(axis_, opts);
            }
        };

        var arena_state = std.heap.ArenaAllocator.init(std.testing.allocator);
        defer arena_state.deinit();
        const allocator = arena_state.allocator();
        // 2D Tensor - dim = 1, ascending
        {
            const x = try zml.Buffer.fromSlice(platform, .{ 2, 5 }, &[_]f32{ -0.9264, 0.7156, 1.0202, 0.3992, 1.2349, 1.0003, -0.1932, 1.3935, 0.7316, 0.0851 });
            const res = try zml.testing.compileAndCall(platform, Local._argsort, .{ x, 1, .{} });
            const res_cpu = try res.toHostAlloc(allocator);
            try std.testing.expectEqualSlices(i32, &.{ 0, 3, 1, 2, 4, 1, 4, 3, 0, 2 }, res_cpu.items(i32));
        }
        // 3D Tensor, dim = 1, descending
        {
            const x = try zml.Buffer.fromSlice(platform, .{ 1, 5, 10 }, &[_]f16{
                -0.2505, 1.2520,  -0.7041, 0.1066,  1.2773,  -1.7246, 0.8389,  1.1094,  0.0601,  1.0684,
                0.9619,  1.3916,  1.2246,  -0.1406, 0.3674,  -1.2480, -1.7051, -0.0934, 0.3435,  0.4373,
                1.3809,  0.5444,  -0.6079, 1.2031,  -0.6880, 1.2979,  -0.1869, 0.2991,  0.0156,  0.1847,
                0.6626,  -0.3040, -0.8726, -1.4805, -1.6943, 1.1055,  -2.0078, -0.5288, 0.8813,  0.8008,
                2.0527,  1.1230,  0.5430,  0.2494,  -0.9434, 0.7876,  0.1818,  0.9258,  -2.4902, 1.5918,
            });
            const res_dev = try zml.testing.compileAndCall(platform, Local._argsort, .{ x, 1, .{ .descending = true } });
            const res = try res_dev.toHostAlloc(allocator);
            try std.testing.expectEqualSlices(i32, &.{
                4, 1, 1, 2, 0, 2, 0, 0, 3, 4,
                2, 0, 4, 4, 1, 3, 4, 4, 1, 0,
                1, 4, 2, 0, 2, 4, 2, 2, 0, 3,
                3, 2, 0, 1, 4, 1, 1, 1, 2, 1,
                0, 3, 3, 3, 3, 0, 3, 3, 4, 2,
            }, res.items(i32));
        }
        // 4D Tensor, dim = 3, ascending
        {
            const x = try zml.Buffer.fromSlice(platform, .{ 4, 2, 1, 4 }, &[_]i32{
                89, 31, 22, 42,
                64, 39, 0,  30,
                64, 71, 46, 31,
                89, 82, 78, 86,
                55, 32, 43, 19,
                93, 24, 45, 72,
                64, 86, 62, 88,
                57, 21, 19, 12,
            });
            const res_dev = try zml.testing.compileAndCall(platform, Local._argsort, .{ x, 3, .{} });
            const res = try res_dev.toHostAlloc(allocator);
            try std.testing.expectEqualSlices(i32, &.{
                2, 1, 3, 0,
                2, 3, 1, 0,
                3, 2, 0, 1,
                2, 1, 3, 0,
                3, 1, 2, 0,
                1, 2, 3, 0,
                2, 0, 1, 3,
                3, 2, 1, 0,
            }, res.items(i32));
        }
    }

    /// Returns a Tensor representing the result of Top-K over the given axis.
    pub fn topK(self: Tensor, k: u32, axis_: anytype, opts: struct { descending: bool = true }) SortRes {
        const a = self.axis(axis_);
        const result = self.sort(a, .{ .descending = opts.descending });
        return .{
            .values = result.values.slice1d(a, .{ .end = k }),
            .indices = result.indices.slice1d(a, .{ .end = k }),
        };
    }

    pub const MaxPoolRes = ArgMaxRes;

    /// Computes the 1d maxPool operation on the input Tensor.
    pub fn maxPool1d(self: Tensor, opts: struct {
        window_dimensions: i64,
        window_strides: ?i64,
        base_dilations: i64 = 1,
        window_dilations: i64 = 1,
        padding: [2]i64 = .{ 0, 0 },
    }) MaxPoolRes {
        // TODO migrate to the following syntax.
        // maxPool(.{.a = .{ .stride = 5, .dilation = 2, .padding = .{0, 1} },
        //              .b = .{ .stride = 8, .dilation = 2, .padding = .{0, 1} }),
        // maxPool(.{
        //     .stride = .{ .a = 5, .b = 8 },
        //     .dilation = .{ .a = 2, .b = 2 },
        //     .padding = .{ .a = .{ 0, 2 }, .b = .{0, 2}
        // })

        // TODO: support maxPool on non last axis
        const a = self.axis(-1);
        const ones = [_]i64{1} ** Tensor.MAX_RANK;
        var window_dimensions = ones;
        window_dimensions[a] = opts.window_dimensions;
        var window_strides = window_dimensions;
        if (opts.window_strides) |stride| window_strides[a] = stride;

        var base_dilations = ones;
        base_dilations[a] = opts.base_dilations;
        var window_dilations = ones;
        window_dilations[a] = opts.window_dilations;

        var padding = [_][2]i64{.{ 0, 0 }} ** Tensor.MAX_RANK;
        padding[a] = opts.padding;

        return ops.reduceWindow(
            MaxPoolRes.cmp,
            .{ .values = self, .indices = iota(self._shape, a) },
            .{ .values = Tensor.constant(.{}, self.dtype().minValue()), .indices = Tensor.scalar(0, .i32) },
            .{
                .window_dimensions = window_dimensions[0..self.rank()],
                .window_strides = window_strides[0..self.rank()],
                .base_dilations = base_dilations[0..self.rank()],
                .window_dilations = window_dilations[0..self.rank()],
                .padding = padding[0..self.rank()],
            },
        );
    }

    /// Computes the 2d maxPool operation on the input Tensor.
    pub fn maxPool2d(self: Tensor, opts: struct {
        window_dimensions: [2]i64,
        window_strides: ?[2]i64 = null,
        base_dilations: [2]i64 = .{ 1, 1 },
        window_dilations: [2]i64 = .{ 1, 1 },
        padding: [2][2]i64 = .{ .{ 0, 0 }, .{ 0, 0 } },
    }) MaxPoolRes {
        // TODO: rewrite using modern ZML
        stdx.debug.guard(self.rank() == 3 or self.rank() == 4, @src());

        // TODO: support maxPool on non last axis
        // Note: the problem is initPoolArg assuming last axis
        const a = self.axis(-1);

        const window_dimensions = initPoolArg(self.rank(), &opts.window_dimensions);
        const window_strides = if (opts.window_strides) |ws| initPoolArg(self.rank(), &ws) else window_dimensions;
        const base_dilation = initPoolArg(self.rank(), &opts.base_dilations);
        const window_dilations = initPoolArg(self.rank(), &opts.window_dilations);

        var padding = [_][2]i64{.{ 0, 0 }} ** Tensor.MAX_RANK;
        padding[a - 1] = opts.padding[0];
        padding[a] = opts.padding[1];

        return ops.reduceWindow(
            MaxPoolRes.cmp,
            .{ .values = self, .indices = iota(self._shape, a) },
            .{ .values = Tensor.constant(.{}, self.dtype().minValue()), .indices = Tensor.scalar(0, .i32) },
            .{
                .window_dimensions = window_dimensions[0..self.rank()],
                .window_strides = window_strides[0..self.rank()],
                .base_dilations = base_dilation[0..self.rank()],
                .window_dilations = window_dilations[0..self.rank()],
                .padding = padding[0..self.rank()],
            },
        );
    }

    /// Chunk a given tensor into exactly n parts of equal shape.
    /// `self.dim(axis_)` must be divisible by n_chunks.
    pub fn chunkExact(self: Tensor, axis_: anytype, n_chunks: comptime_int) [n_chunks]Tensor {
        const a = self.axis(axis_);
        const d = self.dim(a);
        const chunk_size = @divExact(d, n_chunks);
        var chunks: [n_chunks]Tensor = undefined;
        for (0..n_chunks) |i| {
            const start: i64 = @as(i64, @intCast(i)) * chunk_size;
            chunks[i] = self.slice1d(a, .{ .start = start, .end = start + chunk_size });
        }
        return chunks;
    }

    test chunkExact {
        const zml = @import("zml.zig");
        const platform = zml.testing.env();

        // Only test shapes
        var comp = try zml.module.CompilationContext.init(std.testing.allocator, "test", platform);
        defer comp.deinit();
        comp.activate();
        defer comp.deactivate();

        inline for (.{
            .{ .{ .a = 12 }, .a, 3, .{ .a = 4 } },
            .{ .{ .a = 12, .b = 2 }, .a, 3, .{ .a = 4, .b = 2 } },
            .{ .{ 12, 2 }, 0, 3, .{ 4, 2 } },
        }) |testcase| {
            const x_shape, const ax, const n_chunks, const res = testcase;
            const x = Tensor.constant(x_shape, .{ .f16 = 0 });
            const chunks = x.chunkExact(ax, n_chunks);

            const res_shape = Shape.init(res, .f16);
            for (chunks) |chk| {
                try zml.testing.expectEqualShapes(res_shape, chk.shape());
            }
        }
    }

    /// Chunk a given tensor into n parts of equal shape, and one part with the remaining items.
    /// When `self.dim(axis_)` is divisible by `n_chunks` it will return exactly `n_chunks`.
    pub fn chunkAllowTrailing(
        self: Tensor,
        axis_: i64,
        n_chunks: comptime_int,
    ) []Tensor {
        const a = self.axis(axis_);
        const d = self.dim(a);
        const chunk_size: i64 = @divFloor(d, n_chunks);
        const tail_chunk_size: i64 = @rem(d, chunk_size);

        const allocator = self.getContext().allocator();
        var chunks = std.ArrayListUnmanaged(Tensor).initCapacity(allocator, n_chunks + 1) catch @panic("OOM");
        for (0..n_chunks) |i| {
            const start: i64 = @as(i64, @intCast(i)) * chunk_size;
            chunks.appendAssumeCapacity(
                self.slice1d(a, .{ .start = start, .end = start + chunk_size }),
            );
        }
        if (tail_chunk_size != 0) {
            const start: i64 = n_chunks * chunk_size;
            chunks.appendAssumeCapacity(self.slice1d(a, .{ .start = start }));
        }
        return chunks.items;
    }

    test chunkAllowTrailing {
        const zml = @import("zml.zig");
        const platform = zml.testing.env();

        // Only test shapes
        var comp = try zml.module.CompilationContext.init(std.testing.allocator, "test", platform);
        defer comp.deinit();
        comp.activate();
        defer comp.deactivate();

        inline for (.{
            .{ .{ .a = 10 }, .a, 3, .{ .a = 3 }, .{ .a = 1 } },
            .{ .{ .a = 10, .b = 2 }, .a, 3, .{ .a = 3, .b = 2 }, .{ .a = 1, .b = 2 } },
            .{ .{ 10, 2 }, 0, 3, .{ 3, 2 }, .{ 1, 2 } },
            .{ .{ 12, 2 }, 0, 3, .{ 4, 2 }, .{} },
        }) |testcase| {
            const x_shape, const ax, const n_chunks, const res, const trailing = testcase;
            const x = Tensor.constant(x_shape, .{ .f16 = 0 });
            const chunks = x.chunkAllowTrailing(x.axis(ax), n_chunks);

            const res_shape = Shape.init(res, .f16);
            for (chunks[0..n_chunks]) |chk| {
                try zml.testing.expectEqualShapes(res_shape, chk.shape());
            }
            const trailing_shape = Shape.init(trailing, .f16);
            if (trailing_shape.rank() > 0) {
                try std.testing.expectEqual(n_chunks + 1, chunks.len);
                try zml.testing.expectEqualShapes(trailing_shape, chunks[n_chunks].shape());
            } else {
                try std.testing.expectEqual(n_chunks, chunks.len);
            }
        }
    }

    pub fn split(self: Tensor, axis_: anytype, split_sizes: []const i64) []Tensor {
        stdx.debug.assert(split_sizes.len > 0, "split expects at least one 'split_sizes', got 0", .{});

        const a = self.axis(axis_);
        const d = self.dim(a);
        var split_sum: i64 = 0;
        for (split_sizes) |n| split_sum += n;
        stdx.debug.assert(split_sum == d, "split expects sum of 'split_sizes' values and axis dimension to be equal, got {} and {}", .{ split_sum, d });

        const allocator = self.getContext().allocator();
        const res = allocator.alloc(Tensor, split_sizes.len) catch @panic("OOM");
        errdefer allocator.dealloc(res);

        var start: i64 = 0;
        for (split_sizes, 0..) |n, i| {
            res[i] = self.slice1d(a, .{ .start = start, .end = start + n });
            start += n;
        }
        return res;
    }

    /// Slices the input Tensor along a specific axis, with a start offset known at runtime.
    /// Note: this doesn't support tagging, if you have tags,
    /// you should use `dynamicSlice` directly.
    pub fn dynamicSlice1d(self: Tensor, axis_: i8, slice_: DynSlice) Tensor {
        stdx.debug.assert(slice_.start.rank() == 0, "dynamicSlice1d expects 'slice_.start' tensor rank to be a scalar, got {}", .{slice_.start});

        const a = self.axis(axis_);
        const new_shape = self._shape.set(a, slice_.len);
        const loc = self.getContext().location(@src(), "dynSlice({}, len={})", .{ axis_, slice_.len });

        var start_indices = [_]mlir.Value{constant(.{}, slice_.start.dtype().zero()).value()} ** MAX_RANK;
        start_indices[a] = slice_.start.value();

        const op = dialect.stablehlo.dynamic_slice(
            self.getContext().mlirCtx(),
            self.value(),
            new_shape.dims(),
            start_indices[0..self.rank()],
            loc,
        );

        return _result(new_shape, op.result(0));
    }

    pub const DynSlice = struct { start: Tensor, len: i64 };

    /// Slices a Tensor across many axes, with runtime known offsets.
    ///
    /// Due to the nature of stablehlo, the length of the slices need to be known when compiling the IR.
    /// When using the tagged API it is allowed to not specify some axes.
    /// But with the non-tagged API all slices need to be specified.
    /// Examples:
    /// ```
    /// Tensor(.{.a=20,.b=30,.c=40 }).dynamicSlice(.{ .a = .{ .start = a_off, .len = 11});
    /// Tensor(.{.a=20,.b=30,.c=40 }).dynamicSlice(.{
    ///     .a = .{ .start = a_off, .len = 11 },
    ///     .b = .{ .start = b_off, .len = 12 },
    ///   });
    /// Tensor(.{ 20,30,40}).dynamicSlice(.{.{ .start = scalar(0, .i32), .len = 20 }, .{ .start = b_off, .len = 12 }, .{ .start = scalar(0, .i32), .len = 40 }});
    /// ```
    pub fn dynamicSlice(self: Tensor, slices_: anytype) Tensor {
        // TODO: the untagged api is a bit verbose. Should I allow: `Tensor(.{ 20,30,40}).dynamicSlice(.{.{}, .{ .start = b_off, .len = 12 }, .{}});` ??
        //
        const slices, const slices_tags = Shape.parseStruct(DynSlice, slices_);

        // TODO use slices and slices_tags for the format.
        // Currently this prints: "dynSlice(struct{q: struct{start: tensor.Tensor, comptime len: comptime_int = 1}}{ .q = struct{start: tensor.Tensor, comptime len: comptime_int = 1}{ .start = Tensor({1,10}, dtype=.i64), .len = 1 } })"
        // which is kinda ugly.
        const loc = self.getContext().location(@src(), "dynSlice({any})", .{slices_});

        const idx_dtype = if (slices.len > 0) slices.get(0).start.dtype() else .i32;
        const zero = Tensor.scalar(0, idx_dtype).value();
        var offset_values = [_]mlir.Value{zero} ** MAX_RANK;
        var res_shape = self._shape;
        for (slices.constSlice(), 0..) |slice_, i| {
            const offset = slice_.start;
            const len = slice_.len;
            if (slices_tags.len == 0) {
                stdx.debug.assert(self.rank() == slices.len, "dynamicSlice expects tensor rank and 'slices_' length to be equal, got {} and {}", .{ self.rank(), slices.len });

                offset_values[i] = offset.value();
                res_shape._dims.set(i, len);

                stdx.debug.assert(len <= self.dim(i), "dynamicSlice expects slices 'len' to be less than or equal to their corresponding dimension in input tensor, got {} and {} for index {}", .{ len, self.dim(i), i });
            } else {
                const t = slices_tags.get(i);
                const a = res_shape.hasTag(t) orelse stdx.debug.panic("dynamicSlice expects input tensor to have tags used in 'slices_' but {s} is missing (input shape is {})", .{ t, self._shape });

                stdx.debug.assert(len <= self.dim(a), "dynamicSlice expects slices 'len' to be less than their corresponding dimension in input tensor, got {} and {} for axis {s}", .{ len, self.dim(a), t });

                offset_values[a] = offset.value();
                res_shape._dims.set(a, len);
            }
        }
        const op = dialect.stablehlo.dynamic_slice(self.getContext().mlirCtx(), self.value(), res_shape.dims(), offset_values[0..self.rank()], loc);
        return _result(res_shape, op.result(0));
    }

    test dynamicSlice {
        const zml = @import("zml.zig");
        const platform = zml.testing.env();
        const T = f32;

        {
            const x = try zml.Buffer.fromArray(platform, [10]T{ 0, 1, 2, 3, 4, 5, 6, 7, 8, 9 });
            const z = try zml.Buffer.scalar(platform, 4, .i32);
            const res = try zml.testing.compileAndCall(platform, Tensor.dynamicSlice1d, .{ x, 0, .{ .len = 2, .start = z } });

            try std.testing.expectEqual([2]T{ 4, 5 }, try res.getValue([2]T));
        }

        {
            // Strided
            const x = try zml.Buffer.fromArray(platform, [2][5]T{ .{ 0, 1, 2, 3, 4 }, .{ 5, 6, 7, 8, 9 } });
            const z = try zml.Buffer.scalar(platform, 3, .i32);

            const res = try zml.testing.compileAndCall(platform, Tensor.dynamicSlice1d, .{ x, 1, .{ .len = 2, .start = z } });
            try std.testing.expectEqual([4]T{ 3, 4, 8, 9 }, res.getValue([4]T));
        }
    }

    /// Updates a slice of the input Tensor along a specific axis using the given 'update' Tensor, with a start offset known at runtime.
    /// Note this is the untagged api, if you have tags, you should use dynamicUpdateSlice directly.
    pub fn dynamicUpdateSlice1d(self: Tensor, update: Tensor, axis_: i64, offset: Tensor) Tensor {
        const placeholder = Tensor.scalar(0, .i32);
        var start_indices = [_]Tensor{placeholder} ** MAX_RANK;
        start_indices[self.axis(axis_)] = offset;
        return self.dynamicUpdateSlice(start_indices[0..self.rank()], update);
    }

    /// Updates a part of the input Tensor using the given 'update' Tensor, with runtime known offsets.
    ///
    /// The offsets are specified similarly to the dynamicSlice api.
    /// It's semantically equivalent to:
    /// self.dynamicSlice(offsets_) := update
    /// Examples:
    /// ```
    /// Tensor(.{ .a = 2, .b = 5 }).dynamicUpdateSlice(.{ .a = scalar(1, .i32) }, Tensor(.{ .b = 5 }));
    /// ```
    pub fn dynamicUpdateSlice(self: Tensor, offset_: anytype, update_: Tensor) Tensor {
        // TODO: add updateSlice for when the offset isn't dynamic
        stdx.debug.assert(self.dtype() == update_.dtype(), "dynamicUpdateSlice expects input and 'update_' tensors to be of the same type, got {} and {}", .{ self.dtype(), update_.dtype() });

        const offset, const offset_tags = Shape.parseStruct(Tensor, offset_);
        // log.debug("offset: {any}, offset_tags: {any}", .{ offset, offset_tags });
        for (offset.constSlice(), 0..) |start_idx, i| {
            stdx.debug.assert(start_idx.rank() == 0, "dynamicUpdateSlice expects 'offset_' tensor ranks to be equal to 0, got {} at index {}", .{ start_idx.rank(), i });
        }

        const tagged_api = update_._shape.isFullyTagged() and self._shape.isFullyTagged() and offset_tags.len > 0;
        // When using tags, we can safely insert axis with a 1-dim.
        // the offset into the inserted axis will need to be specified through indices.
        var update = update_;
        if (tagged_api) {
            // Check that all update tags are known.
            for (update._shape._tags.constSlice()) |t| {
                stdx.debug.assert(self._shape.hasTag(t) != null, "dynamicUpdateSlice expects 'update_' tensor tags to be a subset of input tensor tags but {s} is missing (input shape is {})", .{ t, self._shape });
            }

            var update_shape = self._shape;
            var prev_ax: i8 = -1;
            for (self._shape.tags(), 0..) |t, self_ax| {
                if (update._shape.hasTag(t)) |up_ax| {
                    stdx.debug.assert(up_ax == prev_ax + 1, "dynamicUpdateSlice expects 'update_' and input tensor axis to have the same order, got {} and {}. (hint: you need to explicitly transpose 'update_')", .{ update_, self });

                    update_shape._dims.set(self_ax, update.dim(up_ax));
                    prev_ax = up_ax;
                } else {
                    update_shape._dims.set(self_ax, 1);
                }
            }
            update = update.reshape(update_shape);
        }

        stdx.debug.assert(self.rank() == update.rank(), "dynamicUpdateSlice expects input and computed update tensors to have the same rank, got {} and {}", .{ self, update });

        for (self.dims(), update.dims(), 0..) |self_d, up_d, ax| {
            const t = self._shape.debugTag(ax);
            stdx.debug.assert(up_d <= self_d, "dynamicUpdateSlice expects 'update_' dimensions to be less than or equal to their corresponding dimension in input tensor, got {} and {} for axis .{s}", .{ up_d, self_d, t });

            if (tagged_api and up_d < self_d) {
                const axis_has_offset = std.mem.indexOfScalar(Shape.Tag, offset_tags.constSlice(), self._shape._tags.get(ax)) != null;

                stdx.debug.assert(axis_has_offset, "dynamicUpdateSlice expects 'update_' dimensions to be equal to their corresponding dimension in input tensor, got {} and {} for axis .{s} (hint: you need to provide an offset)", .{ up_d, self_d, t });
            }
        }

        const idx_dtype = if (offset.len > 0) offset.get(0).dtype() else .i32;
        const zero = Tensor.scalar(0, idx_dtype).value();
        var offset_values: [MAX_RANK]mlir.Value = undefined;
        if (offset_tags.len == 0) {
            // Without offset tags we need the same number of offset than rank.
            stdx.debug.assert(self.rank() == offset.len, "dynamicUpdateSlice expects input tensor rank and 'offset_' length to be equal, got {} and {}", .{ self.rank(), offset.len });

            for (offset.constSlice(), 0..) |idx, i| {
                offset_values[i] = idx.value();
            }
        } else {
            // If an axis isn't specified, update the full slice.
            // This is only allowed when using tagged sliced.
            offset_values = .{zero} ** MAX_RANK;
            for (offset.constSlice(), offset_tags.constSlice()) |start, t| {
                const a = self._shape.hasTag(t) orelse stdx.debug.panic("dynamicUpdateSlice expects input tensor to have tags used in 'offset_' but {s} is missing (input shape is {})", .{ t, self._shape });
                offset_values[a] = start.value();
            }
        }

        const loc = self.getContext().mlirCtx().location(@src());
        const op = dialect.stablehlo.dynamic_update_slice(
            self.getContext().mlirCtx(),
            self.value(),
            update.value(),
            offset_values[0..self.rank()],
            loc,
        );
        return _result(self._shape, op.result(0));
    }

    test dynamicUpdateSlice {
        const zml = @import("zml.zig");
        const platform = zml.testing.env();

        {
            const x = try zml.Buffer.fromArray(platform, [10]f32{ 0, 1, 2, 3, 4, 5, 6, 7, 8, 9 });
            const y = try zml.Buffer.fromArray(platform, [2]f32{ -1, -1 });
            const idx = try zml.Buffer.scalar(platform, 4, .i32);
            const res = try zml.testing.compileAndCall(
                platform,
                struct {
                    pub fn _fwd(x_: Tensor, idx_: struct { a: Tensor }, y_: Tensor) Tensor {
                        return x_.dynamicUpdateSlice(idx_, y_);
                    }
                }._fwd,
                .{ x.withTags(.{.a}), .{ .a = idx }, y.withTags(.{.a}) },
            );
            try std.testing.expectEqual([10]f32{ 0, 1, 2, 3, -1, -1, 6, 7, 8, 9 }, try res.getValue([10]f32));
        }

        {
            // Updates 2D, tagged api
            const x = try zml.Buffer.fromArray(platform, [2][5]f32{ .{ 0, 1, 2, 3, 4 }, .{ 5, 6, 7, 8, 9 } });
            const y = try zml.Buffer.fromArray(platform, [2]f32{ -1, -1 });
            const idx = try zml.Buffer.scalar(platform, 3, .i32);

            const res = try zml.testing.compileAndCall(
                platform,
                struct {
                    pub fn _fwd(x_: Tensor, idx_: Tensor, y_: Tensor) Tensor {
                        return x_.dynamicUpdateSlice(.{ .b = idx_ }, y_);
                    }
                }._fwd,
                .{ x.withTags(.{ .a, .b }), idx, y.withTags(.{.a}) },
            );
            try std.testing.expectEqualDeep(
                [2][5]f32{ .{ 0, 1, 2, -1, 4 }, .{ 5, 6, 7, -1, 9 } },
                try res.getValue([2][5]f32),
            );
        }

        {
            // Updates 2D slice, un-tagged api. Note that `y` needs to have a 1 dimension axis.
            const x = try zml.Buffer.fromArray(platform, [2][5]f32{ .{ 0, 1, 2, 3, 4 }, .{ 5, 6, 7, 8, 9 } });
            const y = try zml.Buffer.fromArray(platform, [2][1]f32{ .{-1}, .{-1} });
            const idx = try zml.Buffer.scalar(platform, 3, .i32);
            const res = try zml.testing.compileAndCall(
                platform,
                struct {
                    pub fn _fwd(x_: Tensor, idx_: Tensor, y_: Tensor) Tensor {
                        return x_.dynamicUpdateSlice(.{ zml.Tensor.scalar(0, .i32), idx_ }, y_);
                    }
                }._fwd,
                .{ x, idx, y },
            );
            try std.testing.expectEqualDeep(
                [2][5]f32{ .{ 0, 1, 2, -1, 4 }, .{ 5, 6, 7, -1, 9 } },
                res.getValue([2][5]f32),
            );
        }

        {
            // Updates 2D, partial update
            const x = try zml.Buffer.fromArray(platform, [2][5]f32{ .{ 0, 1, 2, 3, 4 }, .{ 5, 6, 7, 8, 9 } });
            const y = try zml.Buffer.fromArray(platform, [1]f32{-1});
            const idx_a = try zml.Buffer.scalar(platform, 1, .i32);
            const idx_b = try zml.Buffer.scalar(platform, 3, .i32);
            const res = try zml.testing.compileAndCall(
                platform,
                struct {
                    pub fn _fwd(x_: Tensor, idx_: struct { a: Tensor, b: Tensor }, y_: Tensor) Tensor {
                        return x_.dynamicUpdateSlice(idx_, y_);
                    }
                }._fwd,
                .{ x.withTags(.{ .a, .b }), .{ .a = idx_a, .b = idx_b }, y.withTags(.{.a}) },
            );
            try std.testing.expectEqualDeep(
                [2][5]f32{ .{ 0, 1, 2, 3, 4 }, .{ 5, 6, 7, -1, 9 } },
                res.getValue([2][5]f32),
            );
        }

        {
            // Updates 2D, partial update, un-tagged api.
            const x = try zml.Buffer.fromArray(platform, [2][5]f32{ .{ 0, 1, 2, 3, 4 }, .{ 5, 6, 7, 8, 9 } });
            const y = try zml.Buffer.fromArray(platform, [1][1]f32{.{-1}});
            const idx_a = try zml.Buffer.scalar(platform, 1, .i32);
            const idx_b = try zml.Buffer.scalar(platform, 3, .i32);
            const A = struct {
                pub fn _fwd(x_: Tensor, idx_: [2]Tensor, y_: Tensor) Tensor {
                    return x_.dynamicUpdateSlice(&idx_, y_);
                }
            };
            const res = try zml.testing.compileAndCall(platform, A._fwd, .{ x, .{ idx_a, idx_b }, y });
            try std.testing.expectEqualDeep(
                [2][5]f32{ .{ 0, 1, 2, 3, 4 }, .{ 5, 6, 7, -1, 9 } },
                res.getValue([2][5]f32),
            );
        }
    }

    /// Returns a Tensor containing the element-wise result of the given 'cmp' comparison between the two input Tensors.
    pub fn cmp(self: Tensor, direction: dialect.stablehlo.ComparisonDirection.Direction, other: Tensor) Tensor {
        stdx.debug.assert(self.dtype() == other.dtype(), "cmp expects input tensors to be of the same type, got {} and {}", .{ self.dtype(), other.dtype() });

        if (self.rank() == 0 and other.rank() != 0) return self.broadcast(other._shape, &.{}).cmp(direction, other);
        if (self.rank() != 0 and other.rank() == 0) return self.cmp(direction, other.broadcast(self._shape, &.{}));

        stdx.debug.assert(self._shape.eql(other._shape), "cmp expects input tensor shapes to match, got {} and {}", .{ self._shape, other._shape });

        const loc = self.getContext().location(@src(), "cmp(.{s})", .{@tagName(direction)});
        const op = dialect.stablehlo.compare(
            self.getContext().mlirCtx(),
            self.value(),
            other.value(),
            dialect.stablehlo.ComparisonDirection.init(self.getContext().mlirCtx(), direction),
            getComparisonType(self.getContext().mlirCtx(), self.dtype()),
            loc,
        );

        return _result(self._shape.withDtype(.bool), op.result(0));
    }

    /// For each vector in the input tensor,
    /// creates a diagonal-matrix where diagonal values are set to the vector values.
    pub fn toDiagonal(self: Tensor, axis_: anytype, new_tags: [2]EnumLiteral) Tensor {
        stdx.debug.assert(self.rank() < MAX_RANK - 1, "toDiagonal expects input up to {} rank, got {}", .{ MAX_RANK - 1, self });
        const a = self.axis(axis_);
        const d = self.dim(a);
        var res_shape = self._shape;
        res_shape._dims.replaceRange(a, 1, &.{ d, d }) catch unreachable;
        res_shape._tags.replaceRange(a, 1, &.{ @tagName(new_tags[0]), @tagName(new_tags[1]) }) catch unreachable;

        const values = self.insertAxes(a + 1, .{new_tags[1]}).broad(res_shape);
        const zeros = Tensor.constant(res_shape, self.dtype().zero());

        const x = Tensor.iota(res_shape, a);
        const y = Tensor.iota(res_shape, a + 1);
        var res = x.cmp(.EQ, y).select(values, zeros);
        res._shape = res_shape;
        return res;
    }

    test toDiagonal {
        const zml = @import("zml.zig");
        const platform = zml.testing.env();

        const Local = struct {
            pub fn _toDiag(input: Tensor) Tensor {
                const res = input.toDiagonal(-1, .{ .x, .y });
                std.debug.assert(res.dim(.x) == input.dim(-1));
                std.debug.assert(res.dim(.y) == input.dim(-1));
                return res;
            }
        };

        const x = try zml.Buffer.fromArray(platform, [2][2]u8{ .{ 1, 2 }, .{ 3, 4 } });
        {
            const res = try zml.testing.compileAndCall(platform, Local._toDiag, .{x});
            try std.testing.expectEqual(
                [2][2][2]u8{ .{
                    .{ 1, 0 },
                    .{ 0, 2 },
                }, .{
                    .{ 3, 0 },
                    .{ 0, 4 },
                } },
                try res.getValue([2][2][2]u8),
            );
        }
    }

    /// For each matrix specified by the two axes, returns the lower triangular part of it.
    /// The other elements are set to 0.
    /// Usage: `.{ .b = 32, .w = 20, .h = 20 }.triangular(.{ .w, .h}, 0);`
    ///
    /// * if `num_diagonals` is set to 0, the diagonal is not modified.
    /// * if set to -1, the diagonal is set to 0
    /// * if set to n, the n "quasi diagonal" above the diagonal are conserved.
    ///
    /// To get the upper triangular part, swap the order of axes:
    /// `.{ .b = 32, .w = 20, .h = 20 }.triangular(.{ .h, .w }, 0);`
    pub fn triangular(self: Tensor, axes_: anytype, num_diagonals: i32) Tensor {
        stdx.debug.assertComptime(stdx.meta.isTuple(@TypeOf(axes_)) and axes_.len == 2, "triangular expects exactly two axes to work on.", .{});
        const _axes = self.axes(axes_);

        const x = Tensor.iota(self.shape(), _axes.get(0));
        const y = Tensor.iota(self.shape(), _axes.get(1));

        const zeros = Tensor.constant(self.shape(), self.dtype().zero());
        return x.addConstant(num_diagonals).cmp(.GE, y).select(self, zeros);
    }

    test triangular {
        const zml = @import("zml.zig");
        const platform = zml.testing.env();

        const Local = struct {
            pub fn _tri(input: Tensor, num_diagonals: i32) Tensor {
                return input.triangular(.{ -2, -1 }, num_diagonals);
            }
        };

        const x = try zml.Buffer.fromArray(platform, [3][3]u8{
            .{ 1, 1, 1 },
            .{ 1, 1, 1 },
            .{ 1, 1, 1 },
        });
        {
            const res = try zml.testing.compileAndCall(platform, Local._tri, .{ x, 0 });
            try std.testing.expectEqual(
                [3][3]u8{
                    .{ 1, 0, 0 },
                    .{ 1, 1, 0 },
                    .{ 1, 1, 1 },
                },
                try res.getValue([3][3]u8),
            );
        }
        {
            const res = try zml.testing.compileAndCall(platform, Local._tri, .{ x, 1 });
            try std.testing.expectEqual(
                [3][3]u8{
                    .{ 1, 1, 0 },
                    .{ 1, 1, 1 },
                    .{ 1, 1, 1 },
                },
                try res.getValue([3][3]u8),
            );
        }
        {
            const res = try zml.testing.compileAndCall(platform, Local._tri, .{ x, -1 });
            try std.testing.expectEqual(
                [3][3]u8{
                    .{ 0, 0, 0 },
                    .{ 1, 0, 0 },
                    .{ 1, 1, 0 },
                },
                try res.getValue([3][3]u8),
            );
        }
    }

    /// For each element at index `i`, if `bool_tensor[i] == true`, `output[i] = on_true[i]`
    /// otherwise, if `bool_tensor[i] == false`, `output[i] = on_false[i]`
    pub fn select(bool_tensor: Tensor, on_true: Tensor, on_false: Tensor) Tensor {
        stdx.debug.assert(bool_tensor.dtype() == .bool, "select expects input tensor type to be a boolean, got {}", .{bool_tensor.dtype()});
        stdx.debug.assert(on_true.dtype() == on_false.dtype(), "select expects 'on_true' and 'on_false' tensor types to be equal, got {} and {}", .{ on_true.dtype(), on_false.dtype() });

        if (bool_tensor.rank() != 0 and on_true.rank() == 0) {
            return bool_tensor.select(on_true.broad(bool_tensor.shape()), on_false);
        }
        if (bool_tensor.rank() != 0 and on_false.rank() == 0) {
            return bool_tensor.select(on_true, on_false.broad(bool_tensor.shape()));
        }

        stdx.debug.assert(bool_tensor._shape.eqlDims(on_true._shape), "select expects input tensor and 'on_true' tensor dimensions to match, got {} and {}", .{ bool_tensor._shape, on_true._shape });
        stdx.debug.assert(bool_tensor._shape.eqlDims(on_false._shape), "select expects input tensor and 'on_false' tensor dimensions to match, got {} and {}", .{ bool_tensor._shape, on_false._shape });

        const loc = bool_tensor.getContext().mlirCtx().location(@src());
        const op = dialect.stablehlo.select(
            bool_tensor.getContext().mlirCtx(),
            bool_tensor.value(),
            on_true.value(),
            on_false.value(),
            loc,
        );

        return _result(on_true._shape, op.result(0));
    }

    /// Returns a Tensor containing the element-wise not logical operation of the input Tensor.
    pub fn not(self: Tensor) Tensor {
        const loc = self.getContext().mlirCtx().location(@src());
        const op = dialect.stablehlo.not(self.getContext().mlirCtx(), self.value(), loc);
        return _result(self._shape, op.result(0));
    }

    /// Returns a Tensor containing boolean indicating if there is a non-zero value over the given axis.
    pub fn any(self: Tensor, axis_: anytype) Tensor {
        const pred = self.cmp(.NE, Tensor.constant(self.dims(), self.dtype().zero()));
        return ops.reduce(
            struct {
                pub fn acc(x: Tensor, res: Tensor) Tensor {
                    return res.logical(.OR, x);
                }
            }.acc,
            pred,
            Tensor.scalar(false, .bool),
            &.{self.axis(axis_)},
        );
    }

    /// Returns a Tensor containing boolean indicating if there is a non-zero value over the given axis.
    pub fn all(self: Tensor, axis_: anytype) Tensor {
        const pred = if (self.dtype() == .bool) self else self.cmp(.NE, Tensor.scalar(0, self.dtype()));
        return ops.reduce(
            struct {
                pub fn acc(x: Tensor, res: Tensor) Tensor {
                    return res.logical(.AND, x);
                }
            }.acc,
            pred,
            Tensor.scalar(true, .bool),
            &.{self.axis(axis_)},
        );
    }

    /// Given a set of N vectors of lengths A, B, C, D,
    /// returns N tensors of rank N, and shape (A, B, C, D).
    /// For any coordinate (a, b, c, d), we have:
    ///
    /// - res[0][a, b, c, d] == A[a]
    /// - res[1][a, b, c, d] == B[b]
    /// - res[2][a, b, c, d] == C[c]
    /// - res[3][a, b, c, d] == D[d]
    ///
    /// This is implemented with broadcasting, so typically it won't copy.
    /// In Pytorch/Numpy this is know as `meshgrid` with "ij" mode.
    /// See `zml.torch.meshgrid` for the "xy" mode.
    pub fn cartesianProduct(comptime N: u3, vectors: [N]Tensor) [N]Tensor {
        var out: @TypeOf(vectors) = undefined;
        _cartesianProduct(&vectors, &out);
        return out;
    }

    fn _cartesianProduct(vectors: []const Tensor, out: []Tensor) void {
        stdx.debug.assert(vectors.len >= 1, "cartesianProduct expects at least one input.", .{});
        stdx.debug.assert(vectors.len < Tensor.MAX_RANK, "cartesianProduct expects at most {} input vectors, received {} !", .{ Tensor.MAX_RANK - 1, vectors.len });
        for (vectors) |x| {
            stdx.debug.assert(x.rank() <= 1, "cartesianProduct expects 0 or 1 rank input vectors. Got: {any}", .{vectors});
            stdx.debug.assert(vectors[0].dtype() == x.dtype(), "cartesianProduct expects input vectors to have all the same dtype. Got: {any}", .{vectors});
        }

        var res_shape = Shape.init(.{}, vectors[0].dtype());
        for (vectors) |x| {
            if (x.rank() == 0) {
                res_shape = res_shape.appendDim(1, null);
            } else {
                res_shape = res_shape.appendDim(x.dim(0), x.shape().tag(0));
            }
        }

        for (out, vectors, 0..) |*o, x, i| {
            o.* = x.broadcast(res_shape, &[1]i64{@intCast(i)});
        }
    }

    test cartesianProduct {
        const zml = @import("zml.zig");
        const client = zml.testing.env();

        const x = try zml.Buffer.fromSlice(client, .{6}, &[_]i32{ 0, 1, 2, 3, 4, 5 });
        const y = try zml.Buffer.fromSlice(client, .{4}, &[_]i32{ 0, 1, 2, 3 });

        const Local = struct {
            pub fn _cartesianProduct2(a: Tensor, b: Tensor) [2]Tensor {
                return cartesianProduct(2, .{ a, b });
            }
        };

        {
            const xs, const ys = try zml.testing.compileAndCall(client, Local._cartesianProduct2, .{ x, y });
            try std.testing.expectEqualSlices(i64, &.{ 6, 4 }, xs.shape().dims());
            try std.testing.expectEqualSlices(i64, &.{ 6, 4 }, ys.shape().dims());
            try std.testing.expectEqualDeep(
                [6][4]i32{
                    .{ 0, 0, 0, 0 },
                    .{ 1, 1, 1, 1 },
                    .{ 2, 2, 2, 2 },
                    .{ 3, 3, 3, 3 },
                    .{ 4, 4, 4, 4 },
                    .{ 5, 5, 5, 5 },
                },
                try xs.getValue([6][4]i32),
            );
            try std.testing.expectEqualDeep(
                [6][4]i32{
                    .{ 0, 1, 2, 3 },
                    .{ 0, 1, 2, 3 },
                    .{ 0, 1, 2, 3 },
                    .{ 0, 1, 2, 3 },
                    .{ 0, 1, 2, 3 },
                    .{ 0, 1, 2, 3 },
                },
                try ys.getValue([6][4]i32),
            );
        }
    }

    /// Given a set of N vectors of lengths A, B, C, D,
    /// returns 1 tensors of rank N+1, and shape (A, B, C, D, N).
    /// For any coordinate (a, b, c, d), we have:
    ///
    /// - res[a, b, c, d] == (A[a], B[b], C[c], D[d])
    pub fn cartesianProductStacked(vectors: []const Tensor) Tensor {
        var out = std.BoundedArray(Tensor, Tensor.MAX_RANK).init(vectors.len) catch unreachable;
        _cartesianProduct(vectors, out.slice());

        return Tensor.stack(out.constSlice(), .last, .coord);
    }

    test cartesianProductStacked {
        const zml = @import("zml.zig");
        const platform = zml.testing.env();
        const x = try zml.Buffer.fromSlice(platform, .{6}, &[_]i32{ 0, 1, 2, 3, 4, 5 });
        const y = try zml.Buffer.fromSlice(platform, .{4}, &[_]i32{ 0, 1, 2, 3 });

        const Local = struct {
            pub fn _fwd(a: Tensor, b: Tensor) Tensor {
                return cartesianProductStacked(&.{ a, b });
            }
        };

        const z = try zml.testing.compileAndCall(platform, Local._fwd, .{ x, y });
        try std.testing.expectEqualDeep(
            [6][4][2]i32{
                .{ .{ 0, 0 }, .{ 0, 1 }, .{ 0, 2 }, .{ 0, 3 } },
                .{ .{ 1, 0 }, .{ 1, 1 }, .{ 1, 2 }, .{ 1, 3 } },
                .{ .{ 2, 0 }, .{ 2, 1 }, .{ 2, 2 }, .{ 2, 3 } },
                .{ .{ 3, 0 }, .{ 3, 1 }, .{ 3, 2 }, .{ 3, 3 } },
                .{ .{ 4, 0 }, .{ 4, 1 }, .{ 4, 2 }, .{ 4, 3 } },
                .{ .{ 5, 0 }, .{ 5, 1 }, .{ 5, 2 }, .{ 5, 3 } },
            },
            try z.getValue([6][4][2]i32),
        );
    }

    fn binaryOp(
        src: std.builtin.SourceLocation,
        op_name: []const u8,
        op_fn: fn (mlir.Context, mlir.Value, mlir.Value, mlir.Location) mlir.Operation,
    ) fn (Tensor, Tensor) Tensor {
        return struct {
            pub fn binaryOpHelper(self: Tensor, other: Tensor) Tensor {
                stdx.debug.assert(self.dtype() == other.dtype(), "{s} expects tensor to be of same type, got {} and {}", .{ op_name, self, other });

                if (self.rank() == 0 and other.rank() != 0) {
                    return binaryOpHelper(self.broad(other._shape), other);
                }

                if (self.rank() != 0 and other.rank() == 0) {
                    return binaryOpHelper(self, other.broad(self._shape));
                }

                stdx.debug.assert(self._shape.eql(other._shape), "{s} expects tensor shapes to match, got {} and {}", .{ op_name, self._shape, other._shape });

                const ctx = self.getContext();
                const location = ctx.location(src, "{s}({_}, {_})", .{ op_name, self, other });
                const ret = @call(.auto, op_fn, .{ ctx.mlirCtx(), self.value(), other.value(), location });
                return _result(self._shape, ret.result(0));
            }
        }.binaryOpHelper;
    }

    /// Insert code that will print the content of the given buffer at runtime.
    /// Only for debug purpose, it inserts device to host synchronization
    /// so it will slow down the program execution.
    pub fn print(input: Tensor) Tensor {
        // TODO: find a way of doing print that doesn't involve a H2D copy.
        return ops.addHostCallback(
            &printCallback,
            null,
            &.{input},
            &.{input.shape()},
            .{ .output_operand_aliases = &.{0} },
        )[0];
    }

    fn printCallback(_: ?*anyopaque, inputs: []const HostBuffer, outputs: []const HostBuffer) void {
        const host_buffer = inputs[0];
        std.log.defaultLog(.info, .zml, "Device buffer: {}: {}", .{ host_buffer.shape(), host_buffer.pretty() });
        // This is true because of the operand aliases.
        // Since the result is already pointing to the input we don't need to modify the buffer.
        std.debug.assert(host_buffer._data == outputs[0]._data);
    }
};

fn initPoolArg(rank: usize, data: []const i64) [Tensor.MAX_RANK]i64 {
    // TODO use shape
    var result = [_]i64{1} ** Tensor.MAX_RANK;
    const start = rank - data.len;
    @memcpy(result[start .. start + data.len], data);
    return result;
}

fn getPoolResDims(dt: DataType, in_dims: []const i64, base_dilations: @Vector(Tensor.MAX_RANK, i64), padding: []const i64, window_dimensions: @Vector(Tensor.MAX_RANK, i64), window_dilations: @Vector(Tensor.MAX_RANK, i64), window_strides: @Vector(Tensor.MAX_RANK, i64)) Shape {
    // TODO use shape
    var input_dims = [_]i64{1} ** Tensor.MAX_RANK;
    @memcpy(input_dims[0..in_dims.len], in_dims);

    const input_dims_: @Vector(Tensor.MAX_RANK, i64) = input_dims;
    const splat_one: @Vector(Tensor.MAX_RANK, i64) = @splat(1);
    const dilated_input_shape: @Vector(Tensor.MAX_RANK, i64) = (input_dims_ - splat_one) * base_dilations + splat_one;
    var pad_slice0: @Vector(Tensor.MAX_RANK, i64) = @splat(padding[0]);
    var pad_slice1: @Vector(Tensor.MAX_RANK, i64) = @splat(padding[0]);
    if (padding.len > 1) {
        var idx: usize = 0;
        while (idx < in_dims.len * 2) : (idx += 2) {
            pad_slice0[idx / 2] = padding[idx];
            pad_slice1[idx / 2] = padding[idx + 1];
        }
    }
    const padded_input_shape: @Vector(Tensor.MAX_RANK, i64) = pad_slice0 + dilated_input_shape + pad_slice1;
    const dilated_window_shape = (window_dimensions - splat_one) * window_dilations + splat_one;
    const dims = @divFloor(padded_input_shape - dilated_window_shape, window_strides) + splat_one;
    const dims_arr: [Tensor.MAX_RANK]i64 = @bitCast(dims);
    return Shape.init(dims_arr[0..in_dims.len], dt);
}

fn getComparisonType(ctx: mlir.Context, dtype: DataType) dialect.stablehlo.CompareType {
    return dialect.stablehlo.CompareType.init(ctx, switch (dtype) {
        .i4, .i8, .i16, .i32, .i64 => .SIGNED,
        .bool, .u4, .u8, .u16, .u32, .u64 => .UNSIGNED,
        .f8e4m3b11fnuz, .f8e4m3fn, .f8e4m3fnuz, .f8e5m2, .f8e5m2fnuz, .bf16, .f16, .f32, .f64 => .FLOAT,
        .c64, .c128 => @panic("Can't compare complex numbers"),
    });
}

test "Tensor.maxPool1d" {
    const zml = @import("zml.zig");
    const platform = zml.testing.env();

    const MaxPool = struct {
        pub fn _fwd(x: zml.Tensor) Tensor.ArgMaxRes {
            return x.maxPool1d(.{
                .window_dimensions = 3,
                .window_strides = 2,
            });
        }
    };

    var data: [20]f32 = undefined;
    for (&data, 0..) |*v, i| v.* = @floatFromInt(i);

    const x = try zml.Buffer.fromSlice(platform, .{ 2, 2, 5 }, &data);
    const result = try zml.testing.compileAndCall(platform, MaxPool._fwd, .{x});
    try zml.testing.expectEqualShapes(Shape.init(.{ 2, 2, 2 }, .f32), result.values.shape());
    try zml.testing.expectEqualShapes(Shape.init(.{ 2, 2, 2 }, .i32), result.indices.shape());
    const buffer = result.values.getValue([2][2][2]f32);
    try std.testing.expectEqualDeep(
        [2][2][2]f32{
            [2][2]f32{
                [2]f32{ 2, 4 },
                [2]f32{ 7, 9 },
            },
            [2][2]f32{
                [2]f32{ 12, 14 },
                [2]f32{ 17, 19 },
            },
        },
        buffer,
    );
}

test "Tensor.maxPool2d" {
    const zml = @import("zml.zig");
    const platform = zml.testing.env();

    const MaxPool = struct {
        pub fn _fwd(x: Tensor) Tensor.ArgMaxRes {
            return x.maxPool2d(.{
                .window_dimensions = .{ 3, 2 },
                .window_strides = .{ 2, 1 },
            });
        }
    };

    var data: [100]f32 = undefined;
    for (&data, 0..) |*v, i| v.* = @floatFromInt(i);
    const x = try zml.Buffer.fromSlice(platform, .{ 2, 2, 5, 5 }, &data);

    const result = try zml.testing.compileAndCall(platform, MaxPool._fwd, .{x});
    try zml.testing.expectEqualShapes(Shape.init(.{ 2, 2, 2, 4 }, .f32), result.values.shape());
    try zml.testing.expectEqualShapes(Shape.init(.{ 2, 2, 2, 4 }, .i32), result.indices.shape());
    var buffer: [2][2][2][4]f32 = undefined;
    _ = try result.values.toHost(std.mem.asBytes(&buffer));
    try std.testing.expectEqualDeep(
        [2][2][2][4]f32{
            .{
                .{ .{ 11, 12, 13, 14 }, .{ 21, 22, 23, 24 } },
                .{ .{ 36, 37, 38, 39 }, .{ 46, 47, 48, 49 } },
            },
            .{
                .{ .{ 61, 62, 63, 64 }, .{ 71, 72, 73, 74 } },
                .{ .{ 86, 87, 88, 89 }, .{ 96, 97, 98, 99 } },
            },
        },
        buffer,
    );
}

pub fn Bufferized(comptime T: type) type {
    // TODO: we should strip out the non-buffer fields.
    // Currently it's confusing cause the Bufferized struct contains field that are never read.
    // Also it will simplify the layout of the Bufferized struct.
    // accelerating the calls to execute.
    return meta.MapRestrict(Tensor, Buffer).map(T);
}

/// Return a clone of a type with Tensors replaced by Shapes.
/// Recursively descends into the type.
/// See also: shapesOf() and its tests, and meta.MapType().
pub fn ShapeOf(comptime T: type) type {
    const M = meta.MapType(Tensor, Shape);
    return M.map(T);
}

/// Return a clone of the argument where each instance of a Tensor is replaced
/// by its Shape. This is similar to ShapeOf(), but with runtime values.
/// See also: meta.mapAlloc().
pub fn shapesOf(model: anytype, allocator: std.mem.Allocator) !ShapeOf(@TypeOf(model)) {
    var shapes: ShapeOf(@TypeOf(model)) = undefined;
    try meta.mapAlloc(struct {
        fn shapeFromTensorCallback(_: void, tensor: Tensor) Shape {
            return tensor.shape();
        }
    }.shapeFromTensorCallback, allocator, {}, model, &shapes);
    return shapes;
}

test shapesOf {
    const alloc = std.testing.allocator;

    // Tensor in struct
    {
        const S = struct {
            a: Tensor,
        };
        const shape = Shape.init(.{ 28, 28 }, .f32);
        const s: S = .{
            .a = Tensor{ ._shape = shape, ._id = undefined },
        };
        const shapes = try shapesOf(s, alloc);
        try std.testing.expectEqual(shape, shapes.a);
    }

    // single Tensor
    {
        const shape = Shape.init(.{ 28, 28 }, .f32);
        const tensor = Tensor{ ._shape = shape, ._id = undefined };
        const shapes = try shapesOf(tensor, alloc);
        try std.testing.expectEqual(shape, shapes);
    }

    // nn linear layer, no bias
    {
        const nn = @import("nn.zig");
        const shape = Shape.init(.{ 28, 28 }, .f32);
        const layer: nn.Linear = .{
            .weight = Tensor{ ._shape = shape, ._id = undefined },
            .bias = null,
        };

        const shapes = try shapesOf(layer, alloc);
        try std.testing.expectEqual(shape, shapes.weight);
        try std.testing.expectEqual(null, shapes.bias);
    }

    // model
    {
        const Mnist = struct {
            fc1: Layer,
            fc2: Layer,

            const Layer = struct {
                weight: Tensor,
                bias: Tensor,
            };
        };

        const fc1_weight_shape = Shape.init(.{ 500, 784 }, .f32);
        const fc1_bias_shape = Shape.init(.{500}, .f32);
        const fc2_weight_shape = Shape.init(.{ 10, 500 }, .f32);
        const fc2_bias_shape = Shape.init(.{10}, .f32);
        const mnist: Mnist = .{
            .fc1 = .{
                .weight = Tensor{ ._shape = fc1_weight_shape, ._id = undefined },
                .bias = Tensor{ ._shape = fc1_bias_shape, ._id = undefined },
            },
            .fc2 = .{
                .weight = Tensor{ ._shape = fc2_weight_shape, ._id = undefined },
                .bias = Tensor{ ._shape = fc2_bias_shape, ._id = undefined },
            },
        };

        const shapes = try shapesOf(mnist, alloc);
        try std.testing.expectEqual(fc1_weight_shape, shapes.fc1.weight);
        try std.testing.expectEqual(fc1_bias_shape, shapes.fc1.bias);
        try std.testing.expectEqual(fc2_weight_shape, shapes.fc2.weight);
        try std.testing.expectEqual(fc2_bias_shape, shapes.fc2.bias);
    }
}

pub fn _collectAxes(T: type, bounded_array: std.BoundedArray(T, Tensor.MAX_RANK), value: T) std.BoundedArray(i64, Tensor.MAX_RANK) {
    var res: std.BoundedArray(i64, Tensor.MAX_RANK) = .{};
    for (bounded_array.constSlice(), 0..) |v, ax| {
        if (v == value) {
            res.appendAssumeCapacity(@intCast(ax));
        }
    }
    return res;
}

fn _parseGatherCoord(self: Tensor, axes_: anytype) struct { bool, std.BoundedArray(u3, Tensor.MAX_RANK) } {
    const AxesT = @TypeOf(axes_);
    const axes_is_scalar = AxesT == EnumLiteral or AxesT == comptime_int or @typeInfo(AxesT) == .int;

    const coord_axes = if (axes_is_scalar)
        std.BoundedArray(u3, Tensor.MAX_RANK).fromSlice(&.{self.axis(axes_)}) catch unreachable
    else
        self.axes(axes_);

    return .{ axes_is_scalar, coord_axes };
}

fn parseArrayInfo(T: type) Shape {
    return switch (@typeInfo(T)) {
        .Array => |arr| {
            const s = parseArrayInfo(arr.child);
            return s.insert(0, .{arr.len});
        },
        else => .{ ._dtype = DataType.fromZigType(T) },
    };
}

inline fn toI64(values: anytype) []i64 {
    var res: [Tensor.MAX_RANK]i64 = undefined;
    for (values, 0..) |val, i| res[i] = @intCast(val);
    return res[0..values.len];
}

fn transposeIsJustAReshape(x: Shape, permutation: []const i64) bool {
    var perm: std.BoundedArray(struct { u8, bool }, Tensor.MAX_RANK) = .{};
    // Don't rewrite on invalid inputs.
    if (permutation.len > x.rank()) return false;
    for (permutation) |ax| {
        const squeezable = x.dim(ax) == 1;
        perm.appendAssumeCapacity(.{ @intCast(ax), squeezable });
    }

    var effective_ax: u8 = 0;
    for (0..perm.len) |i| {
        const ax, const squeezable = perm.get(i);
        if (squeezable) {
            // Effectively squeeze this axis by decrementing axes coming after by 1.
            for (i..perm.len) |j| {
                if (perm.buffer[j][0] > ax) {
                    perm.buffer[j][0] -= 1;
                }
            }
            continue;
        }

        if (ax != effective_ax) return false;
        effective_ax += 1;
    }

    return true;
}

test transposeIsJustAReshape {
    try std.testing.expect(transposeIsJustAReshape(Shape.init(.{ 5, 1, 3 }, .i32), &.{ 0, 1, 2 }));
    try std.testing.expect(transposeIsJustAReshape(Shape.init(.{ 5, 1, 3 }, .i32), &.{ 1, 0, 2 }));
    try std.testing.expect(!transposeIsJustAReshape(Shape.init(.{ 5, 1, 3 }, .i32), &.{ 2, 1, 0 }));
    try std.testing.expect(transposeIsJustAReshape(Shape.init(.{ 64, 8, 1, 128 }, .bf16), &.{ 0, 2, 1, 3 }));
    try std.testing.expect(!transposeIsJustAReshape(Shape.init(.{ 64, 8, 155, 128 }, .bf16), &.{ 0, 2, 1, 3 }));
    try std.testing.expect(transposeIsJustAReshape(Shape.init(.{ 64, 1, 1, 128 }, .bf16), &.{ 1, 2, 0, 3 }));
    try std.testing.expect(!transposeIsJustAReshape(Shape.init(.{ .b = 1, .h = 10, .q = 155, .hd = 1 }, .f32), &.{ 0, 2, 1, 3 }));
    try std.testing.expect(!transposeIsJustAReshape(Shape.init(.{ 1, 10, 155, 1 }, .f32), &.{ 0, 2, 3, 1 }));
    try std.testing.expect(transposeIsJustAReshape(Shape.init(.{ 1, 10, 155, 1 }, .f32), &.{ 0, 1, 3, 2 }));
}

test "unused tensor" {
    const zml = @import("zml.zig");
    const platform = zml.testing.env();

    const Local = struct {
        pub fn _fwd(x: Tensor) Tensor {
            const y = x.addConstant(1);
            _ = y;
            return x;
        }
    };

    const mod = try zml.compileFn(std.testing.allocator, Local._fwd, .{Shape.init(.{10}, .f32)}, platform);
    defer mod.deinit();
}<|MERGE_RESOLUTION|>--- conflicted
+++ resolved
@@ -1617,29 +1617,16 @@
         };
 
         {
-<<<<<<< HEAD
-            const res = try zml.testing.compileAndCallWithTensors(platform, Local._slice1dAxis, .{ x.shape(), 0, .{ .end = 1 } }, .{ x, 0, .{ .end = 1 } });
+            const res = try zml.testing.compileAndCall(platform, Local._slice1dAxis, .{ x, 0, .{ .end = 1 } });
             try std.testing.expectEqual([5]f32{ 0, 1, 2, 3, 4 }, try res.getValue([5]f32));
-        }
-        {
-            const res = try zml.testing.compileAndCallWithTensors(platform, Local._slice1dAxis, .{ x.shape(), 1, .{ .start = 1, .step = 2 } }, .{ x, 0, .{ .start = 1, .step = 2 } });
-            try std.testing.expectEqual([4]f32{ 1, 3, 6, 8 }, try res.getValue([4]f32));
-        }
-        {
-            const res = try zml.testing.compileAndCallWithTensors(platform, Local._slice1dAxis, .{ x.shape(), -1, .{ .start = -2 } }, .{ x, 0, .{ .start = -2 } });
-            try std.testing.expectEqual([4]f32{ 3, 4, 8, 9 }, try res.getValue([4]f32));
-=======
-            const res = try zml.testing.compileAndCall(platform, Local._slice1dAxis, .{ x, 0, .{ .end = 1 } });
-            try testing.expectEqual([5]f32{ 0, 1, 2, 3, 4 }, try res.getValue([5]f32));
         }
         {
             const res = try zml.testing.compileAndCall(platform, Local._slice1dAxis, .{ x, 1, .{ .start = 1, .step = 2 } });
-            try testing.expectEqual([4]f32{ 1, 3, 6, 8 }, try res.getValue([4]f32));
+            try std.testing.expectEqual([4]f32{ 1, 3, 6, 8 }, try res.getValue([4]f32));
         }
         {
             const res = try zml.testing.compileAndCall(platform, Local._slice1dAxis, .{ x, -1, .{ .start = -2 } });
-            try testing.expectEqual([4]f32{ 3, 4, 8, 9 }, try res.getValue([4]f32));
->>>>>>> 2502c44c
+            try std.testing.expectEqual([4]f32{ 3, 4, 8, 9 }, try res.getValue([4]f32));
         }
     }
 
@@ -1968,13 +1955,8 @@
         const ctx = CompilationContext.current().mlirCtx();
         const result_type = mlir_ext.RankedTensorType.fromShape(ctx, val.shape());
         const loc = ctx.location(@src());
-<<<<<<< HEAD
         const elem_type = mlir_ext.denseElementAttrType(val.dtype()) orelse std.debug.panic("constantTensor expects a dtype that can be serialized to MLIR, like f32 or i32, got {}", .{val.shape()});
-        const constant_op = dialect.stablehlo.constant(ctx, result_type, elem_type, val.data, loc);
-=======
-        const elem_type = mlir.ext.denseElementAttrType(val.dtype()) orelse std.debug.panic("constantTensor expects a dtype that can be serialized to MLIR, like f32 or i32, got {}", .{val.shape()});
         const constant_op = dialect.stablehlo.constant(ctx, result_type, elem_type, val.bytes(), loc);
->>>>>>> 2502c44c
         return _result(val.shape(), constant_op.result(0));
     }
 

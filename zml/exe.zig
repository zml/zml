const std = @import("std");

const stdx = @import("stdx");

const aio = @import("aio.zig");
const Buffer = @import("buffer.zig").Buffer;
const Bufferized = @import("tensor.zig").Bufferized;
const CompilationContext = @import("module.zig").CompilationContext;
const meta = @import("meta.zig");
const pjrt = @import("pjrtx.zig");
const custom_call = @import("custom_call.zig");
const Platform = @import("platform.zig").Platform;
const Shape = @import("shape.zig").Shape;
const ShapeOf = @import("tensor.zig").ShapeOf;

const log = std.log.scoped(.@"zml/exe");

test {
    std.testing.refAllDecls(@This());
}

/// Compiles a Model struct with the given configuration and shapes, for the given platform.
/// The steps are:
/// * lookup at tensors available in the store and create a `model: Model` struct with them
/// * call `model.init(init_args)` to fields of the model that aren't Tensor, ie hyperparemeters/config
/// * generate MLIR by calling `model.forward` with tensor of the given shapes and other arguments
pub fn compile(
    allocator: std.mem.Allocator,
    comptime func: anytype,
    init_args: anytype,
    args_shapes: ShapeOf(ModuleSignature(func).ArgsT),
    buffer_store: aio.BufferStore,
    platform: Platform,
) !FnExe(func) {
    return compileWithPrefix(allocator, func, init_args, args_shapes, buffer_store, platform, "");
}

/// Compiles a Model struct with the given configuration and shapes, for the given platform.
/// Uses a prefix for looking up model weights in the buffer store.
/// The steps are:
/// * lookup at tensors available in the store and create a `model: Model` struct with them
/// * call `model.init(init_args)` to fields of the model that aren't Tensor, ie hyperparemeters/config
/// * generate MLIR by calling `model.forward` with tensor of the given shapes and other arguments
pub fn compileWithPrefix(
    allocator: std.mem.Allocator,
    comptime func: anytype,
    init_args: anytype,
    args_shapes: ShapeOf(ModuleSignature(func).ArgsT),
    buffer_store: aio.BufferStore,
    platform: Platform,
    prefix: []const u8,
) !FnExe(func) {
    const ModelT = ModuleSignature(func).ModelT;

    var arena_state = std.heap.ArenaAllocator.init(allocator);
    defer arena_state.deinit();
    const arena = arena_state.allocator();
    var model = try aio.populateModelWithPrefix(ModelT, arena, buffer_store, prefix);

    // If the Model has a "init" function, call it with the given parameters.
    if (@hasDecl(ModelT, "init")) {
        // TODO(Corentin,@Improvement): Add a warning/error if there is no init function but init_args is non-void.
        @call(.auto, ModelT.init, .{@as(*ModelT, &model)} ++ init_args);
    }

    return compileModel(allocator, func, model, args_shapes, platform);
}

/// Compiles a Model struct with the given configuration and shapes, for the given platform.
/// Generate MLIR by calling `model.forward` with tensor of the given shapes and other arguments
pub fn compileModel(
    allocator: std.mem.Allocator,
    comptime func: anytype,
    model: ModuleSignature(func).ModelT,
    args_shapes: ShapeOf(ModuleSignature(func).ArgsT),
    platform: Platform,
) !FnExe(func) {
    const ModelT = ModuleSignature(func).ModelT;
    const name = @typeName(ModelT) ++ ".forward";
    log.info("Compiling {s} with {}", .{ name, args_shapes });

    var context = try CompilationContext.init(allocator, name, platform);
    defer context.deinit();

    return .{ .inner = try context.compileInternal(allocator, func, .{model} ++ args_shapes) };
}

/// Compiles a function with the given configuration and shapes, for the given platform.
/// Generate MLIR by calling the given function with tensor of the given shapes.
pub fn compileFn(
    allocator: std.mem.Allocator,
    comptime func: anytype,
    args: ShapeOf(stdx.meta.FnArgs(func)),
    platform: Platform,
) !FnExe(func) {
    var pretty_name = try prettyFnName(func, allocator);
    defer pretty_name.deinit(allocator);
    var context = try CompilationContext.init(allocator, pretty_name.items, platform);
    defer context.deinit();

    return .{ .inner = try context.compileInternal(allocator, func, args) };
}

pub fn FnExe(comptime func: anytype) type {
    return Exe(stdx.meta.FnArgs(func), stdx.meta.FnResult(func));
}

/// Represents a ZML model, compiled into a PJRT executable, and ready to call.
/// The buffers for the model weights are saved inside the struct and will be used in `call`.
/// You only need to pass the remaining arguments.
/// Creating a `ModuleExe` is a two steps proccess:
///
/// ```
/// const exe: zml.FnExe(MyModel.forward) = try zml.compile(allocator, MyModel.forward, init_args, model_shapes, buffer_store, platform);`
/// const module: zml.ModuleExe(MyModel.forward) = exe.prepare(model_buffers);
/// ```
pub fn ModuleExe(comptime func: anytype) type {
    const AllArgs = stdx.meta.FnArgs(func);
    const len = @typeInfo(AllArgs).@"struct".fields.len;
    stdx.debug.assertComptime(len > 0, "ModuleExe expects a function with at least one argument where the first one is treated as the module, got {}", .{func});
    return Exe(stdx.meta.Tail(AllArgs), stdx.meta.FnResult(func));
}

// making this a struct force all fields to be evaluted on creation,
// which gives a better error stacktrace
// than delaying the error to when the object fields are read.
const Sign = struct {
    ModelT: type,
    ArgsT: type,
    ReturnT: type,
};

pub fn ModuleSignature(comptime func: anytype) Sign {
    const AllArgsT = stdx.meta.FnArgs(func);
    const len = @typeInfo(AllArgsT).@"struct".fields.len;
    stdx.debug.assertComptime(len > 0, "ModuleExe expects a function with at least one argument where the first one is treated as the module, got {}", .{func});

    return .{
        .ModelT = stdx.meta.Head(AllArgsT),
        .ArgsT = stdx.meta.Tail(AllArgsT),
        .ReturnT = stdx.meta.FnResult(func),
    };
}

/// Represents an MLIR module compiled into a PJRT executable.
/// The BaseExe is a plain old struct and doesn't have information about Zig types.
///
/// It also contains pre-allocated buffers so that we can pass them to PJRT_LoadedExecutable_Execute
/// without allocations.
pub const BaseExe = struct {
    /// The platform for which this module was compiled.
    platform: Platform,

    /// The PJRT executable representing the compiled module.
    exe: *pjrt.LoadedExecutable,

    /// The execution context for this executable.
    context: ?*pjrt.ExecuteContext = null,

    /// Pre-allocated slice of buffers to use as inputs when the module is called.
    input_per_device: []const [*]*pjrt.Buffer,

    /// Pre-allocated slice of buffers to use as outputs when the module is called.
    output_per_device: []const [*]*pjrt.Buffer,

    /// Number of buffers already fed to the executable.
    ready_buffer_count: u32,

    /// Total number of buffers needed by this executable.
    input_buffer_count: u32,

    input_shapes: []Shape,
    result_shapes: []Shape,

    /// Num devices used (>1 for sharded executable)
    num_devices: u8,

    /// Allocator backing memory
    _arena: std.heap.ArenaAllocator,

    pub fn init(
        parent_allocator: std.mem.Allocator,
        platform: Platform,
        exe: *pjrt.LoadedExecutable,
        args: struct { input_shapes: []const Shape, result_shapes: []const Shape, n_devices: u8 },
    ) !BaseExe {
        var arena = std.heap.ArenaAllocator.init(parent_allocator);
        errdefer arena.deinit();
        const allocator = arena.allocator();
        const n_in = args.input_shapes.len;
        const n_out = args.result_shapes.len;
        const n_devices = args.n_devices;
        // Allocate once for all the *pjrt.Buffer we need to store ...
        const all_buffers = try allocator.alloc(*pjrt.Buffer, (n_in + n_out) * n_devices);
        const all_input_buffers, const all_output_buffers = splitBuffer(*pjrt.Buffer, all_buffers, .{ n_in * n_devices, n_out * n_devices });

        // ... and once for all the [*]*pjrt.Buffer.
        const all_per_device = try allocator.alloc([*]*pjrt.Buffer, 2 * n_devices);
        const input_per_device, const output_per_device = splitBuffer([*]*pjrt.Buffer, all_per_device, .{ n_devices, n_devices });

        for (0..n_devices) |i| {
            input_per_device[i] = all_input_buffers[i * n_in ..].ptr;
            output_per_device[i] = all_output_buffers[i * n_out ..].ptr;
        }

        const all_shapes = try allocator.alloc(Shape, n_in + n_out);
        @memcpy(all_shapes[0..n_in], args.input_shapes);
        @memcpy(all_shapes[n_in..], args.result_shapes);
        return .{
            .platform = platform,
            .exe = exe,
            .ready_buffer_count = 0,
            .input_buffer_count = @intCast(n_in),
            .num_devices = args.n_devices,
            .input_per_device = input_per_device,
            .output_per_device = output_per_device,
            .input_shapes = all_shapes[0..n_in],
            .result_shapes = all_shapes[n_in..],
            ._arena = arena,
        };
    }

    pub fn deinit(self: BaseExe) void {
        if (self.context) |ctx| {
            ctx.deinit(self.platform.pjrt_api);
        }
        self._arena.deinit();
    }

    pub fn call(self: BaseExe) void {
        stdx.debug.assert(self.input_buffer_count == self.ready_buffer_count, "BaseExe isn't ready to be called, expected {} buffer inputs got {}", .{ self.input_buffer_count, self.ready_buffer_count });
        return self._unsafeCall();
    }

    pub fn _unsafeCall(self: BaseExe) void {
        var events = [_]?*pjrt.Event{null} ** Platform.MAX_NUM_DEVICES;
        const sharding = self.platform.sharding();

        self.exe.execute(self.platform.pjrt_api, .{
            .arguments = self.input_per_device,
            .num_args = self.input_buffer_count,
            .results = self.output_per_device,
            .events = events[0..sharding.num_partitions],
            // this allows to tell a specific buffer shouldn't be donated,
            // even if it has been marked as "can be donated" during compilation.
            // TODO: expose it ?
            .non_donatable_input_indices = &.{},
            .context = self.context,
        }) catch |err| {
            std.debug.panic("PJRT_LoadedExecutable_Execute failed with: {}", .{err});
        };

<<<<<<< HEAD
        for (events[0..sharding.num_partitions]) |e| {
            if (e) |ev| {
                ev.deinit(self.platform.pjrt_api);
            }
        }
=======
        // for (events[0..sharding.num_partitions]) |e| {
        //     if (e) |ev| {
        //         ev.await_(self.platform.pjrt_api) catch unreachable;
        //     }
        // }
>>>>>>> c7d6ffe1
    }

    pub fn _unsafeAssignResults(self: BaseExe, T: type, result: *T) void {
        const LocalContext = struct {
            index: u32,
            platform: Platform,
            outputs: []const [*]*pjrt.Buffer,
            output_shapes: []Shape,
        };
        var local_ctx: LocalContext = .{
            .index = 0,
            .platform = self.platform,
            .outputs = self.output_per_device,
            .output_shapes = self.result_shapes,
        };
        meta.visit((struct {
            fn cb(ctx: *LocalContext, buffer: *Buffer) void {
                const i = ctx.index;
                ctx.index += 1;
                if (i >= ctx.output_shapes.len) return;

                var shards: Buffer.Shards = .{};
                for (ctx.outputs) |buff| {
                    shards.appendAssumeCapacity(buff[i]);
                }
                buffer.* = Buffer.fromPjrtBuffers(ctx.platform, ctx.output_shapes[i], shards.constSlice());
            }
        }).cb, &local_ctx, result);
        stdx.debug.internalAssert(local_ctx.index == self.result_shapes.len, "Pjrt call returned {} tensors, but the return type {s}, contains {} Buffers. Note that modules need to have a comptime know number of returned tensors.", .{ self.output_per_device.len, @typeName(T), local_ctx.index });
    }

    pub fn bind(self: BaseExe, comptime T: type, value: *T) !void {
        stdx.debug.assert(self.context != null, "Exe doesn't have an execution context", .{});
        const pjrt_api = self.platform.pjrt_api;

        if (pjrt_api.ffi()) |ffi| {
            const type_id = T.type_id;
            const user_data: *anyopaque = @ptrCast(@constCast(value));

            try ffi.addUserData(pjrt_api, self.context.?, .{ .type_id = type_id, .user_data = user_data });
            log.info("Bound {s}@{x} with type id {d} on {any}", .{ @typeName(T), user_data, T.type_id, self.context.? });
        } else {
            stdx.debug.panic("Custom calls are not supported for target {s}", .{@tagName(self.platform.target)});
        }
    }

    pub fn serialize(self: BaseExe, writer: anytype) !void {
        var executable = try self.exe.getExecutable(self.platform.pjrt_api);
        var serialize_result = try executable.serialize(self.platform.pjrt_api);
        defer serialize_result.deinit();
        try writer.writeAll(serialize_result.bytes);
    }

    // pub fn deserialize(allocator: std.mem.Allocator, platform: Platform, reader: anytype) !Self {
    //     const bytes = try reader.readToEndAlloc(allocator, max_pjrt_executable_size);
    //     defer allocator.free(bytes);
    //     return platform.pjrt_client.deserializeAndLoad(platform.pjrt_api, bytes);
    // }

    pub fn prepare(self: *BaseExe, x: anytype) void {
        const n = fillBuffers(&x, self.input_shapes, self.input_per_device, self.ready_buffer_count);
        self.ready_buffer_count += n;
    }

    pub fn getOutputBuffer(self: BaseExe, i: usize) Buffer {
        var shards: Buffer.Shards = .{};
        for (self.output_per_device) |dev_out| {
            shards.appendAssumeCapacity(dev_out[i]);
        }

        return Buffer.fromPjrtBuffers(self.platform, self.result_shapes[i], shards.constSlice());
    }

    pub fn clone(self: BaseExe, parent_allocator: std.mem.Allocator) !BaseExe {
        var exe: BaseExe = try .init(parent_allocator, self.platform, self.exe, .{
            .input_shapes = self.input_shapes,
            .result_shapes = self.result_shapes,
            .n_devices = self.num_devices,
        });
        exe.context = self.context;
        return exe;
    }
};

/// Represents a ZML function, compiled into a PJRT executable.
/// The signature of the Exe reflects the arguments that are needed for `call`.
pub fn Exe(ArgsT: type, ReturnT: type) type {
    return struct {
        const Self = @This();

        /// The raw untyped compiled module.
        inner: BaseExe,

        pub fn deinit(self: Self) void {
            self.inner.deinit();
        }

        /// Hardcode the first argument of the function to the given buffers.
        /// Returns an Exe with one less argument in `call`.
        /// In functional languages this is known as partial application.
        ///
        /// **Warning:** the new Exe reuses the underlying memory of the previous one.
        /// The caller is responsible to come up with a strategy to call `deinit` exactly once.
        pub fn prepare(self: Self, first_arg: Bufferized(stdx.meta.Head(ArgsT))) Exe(stdx.meta.Tail(ArgsT), ReturnT) {
            var new: Exe(stdx.meta.Tail(ArgsT), ReturnT) = .{ .inner = self.inner };
            new.inner.prepare(first_arg);
            return new;
        }

        pub fn withExecutionContext(self: Self) !Self {
            stdx.debug.assert(self.inner.context == null, "Exe already has an execution context", .{});
            var new: Self = .{ .inner = self.inner };
            var arena = &new.inner._arena;
            var allocator = arena.allocator();

            const pjrt_execute_context = try new.inner.platform.pjrt_api.createExecuteContext();
            new.inner.context = pjrt_execute_context;
            inline for (custom_call.custom_call_internal_types) |custom_call_internal_type| {
                const value_ptr = try allocator.create(custom_call_internal_type);
                value_ptr.* = try .init(allocator, new.platform());
                try new.inner.bind(custom_call_internal_type, value_ptr);
            }
            log.info("Created context execution {*} for {*}", .{ pjrt_execute_context, self.inner.exe });

            return new;
        }

        pub fn bind(self: Self, comptime T: type, value: *T) !void {
            try self.inner.bind(T, value);
        }

        pub fn serialize(self: Self, writer: anytype) !void {
            return try self.inner.serialize(writer);
        }

        pub fn platform(self: Self) Platform {
            return self.inner.platform;
        }

        pub fn call(self: Self, args: Bufferized(ArgsT)) Bufferized(ReturnT) {
            const total_ready = fillBuffers(&args, self.inner.input_shapes, self.inner.input_per_device, self.inner.ready_buffer_count);
            std.debug.assert(total_ready == self.inner.input_buffer_count);
            self.inner._unsafeCall();
            var result: Bufferized(ReturnT) = undefined;
            self.inner._unsafeAssignResults(Bufferized(ReturnT), &result);
            return result;
        }
    };
}

fn splitBuffer(T: type, buffer: []T, lengths: anytype) [lengths.len][]T {
    var res: [lengths.len][]T = undefined;
    var i: usize = 0;
    inline for (&res, lengths) |*r, len| {
        r.* = buffer[i .. i + len];
        i += len;
    }
    std.debug.assert(i == buffer.len);
    return res;
}

/// Visit the given struct and fill the `buffers` slice with the buffer associated with encountered Tensor.
fn fillBuffers(v: anytype, shapes: []const Shape, buffers: []const [*]*pjrt.Buffer, start: u32) u32 {
    const LocalContext = struct {
        index: u32,
        buffers: []const [*]*pjrt.Buffer,
        shapes: []const Shape,
    };
    var context: LocalContext = .{
        .index = start,
        .buffers = buffers,
        .shapes = shapes,
    };
    meta.visit((struct {
        fn cb(ctx: *LocalContext, buffer: *const Buffer) void {
            // stdx.debug.assert(!buffer._data.isDeleted(), "Can't use {} (argument buffer {}) because its pjrt buffer has been donated", .{ buffer, ctx.index });
            const model_sharding = ctx.buffers.len;
            stdx.debug.assert(buffer._shards.len == model_sharding, "Can't feed a {}-sharded tensor into a {}-sharded model", .{ buffer._shards.len, ctx.buffers.len });
            stdx.debug.assert(ctx.shapes[ctx.index].eql(buffer.shape()), "Executable expected argument {} to have shape {}, got {}", .{ ctx.index, ctx.shapes[ctx.index], buffer.shape() });
            for (buffer._shards.constSlice(), 0..) |shard, d| {
                ctx.buffers[d][ctx.index] = shard;
            }
            ctx.index += 1;
        }
    }).cb, &context, v);
    return context.index;
}

fn prettyFnName(
    comptime func: anytype,
    allocator: std.mem.Allocator,
) !std.ArrayListUnmanaged(u8) {
    const full_noisy_name = @typeName(@TypeOf(func));
    const og_len = full_noisy_name.len;
    const buffer = try allocator.alloc(u8, og_len);
    errdefer comptime unreachable; // No errors below this point.
    var out: []u8 = buffer;

    {
        const verbose = "tensor.Tensor";
        const compact = "Tensor";
        const num_replacements = std.mem.replace(u8, full_noisy_name, verbose, compact, buffer);
        out.len = out.len + num_replacements * compact.len - num_replacements * verbose.len;
    }

    {
        const verbose = "tensor.Tensor.";
        const compact = "";
        const num_replacements = std.mem.replace(u8, out, verbose, compact, buffer);
        out.len = out.len + num_replacements * compact.len - num_replacements * verbose.len;
    }

    {
        const verbose = "shape.Shape";
        const compact = "Shape";
        const num_replacements = std.mem.replace(u8, out, verbose, compact, buffer);
        out.len = out.len + num_replacements * compact.len - num_replacements * verbose.len;
    }

    return .{ .items = out, .capacity = og_len };
}<|MERGE_RESOLUTION|>--- conflicted
+++ resolved
@@ -250,19 +250,11 @@
             std.debug.panic("PJRT_LoadedExecutable_Execute failed with: {}", .{err});
         };
 
-<<<<<<< HEAD
-        for (events[0..sharding.num_partitions]) |e| {
-            if (e) |ev| {
-                ev.deinit(self.platform.pjrt_api);
-            }
-        }
-=======
         // for (events[0..sharding.num_partitions]) |e| {
         //     if (e) |ev| {
-        //         ev.await_(self.platform.pjrt_api) catch unreachable;
+        //         ev.deinit(self.platform.pjrt_api);
         //     }
         // }
->>>>>>> c7d6ffe1
     }
 
     pub fn _unsafeAssignResults(self: BaseExe, T: type, result: *T) void {

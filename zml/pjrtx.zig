--- conflicted
+++ resolved
@@ -287,17 +287,6 @@
             .non_donatable_input_indices = args.non_donatable_input_indices,
             .context = args.context,
         });
-<<<<<<< HEAD
-=======
-        // try asynk.callBlocking(pjrt.LoadedExecutable.execute, .{ self.inner(), api, pjrt.LoadedExecutable.ExecuteArgs{
-        //     .num_args = args.num_args,
-        //     .arguments = @ptrCast(args.arguments),
-        //     .results = @ptrCast(args.results),
-        //     .events = @ptrCast(args.events),
-        //     .non_donatable_input_indices = args.non_donatable_input_indices,
-        //     .context = args.context,
-        // } });
->>>>>>> c7d6ffe1
     }
 
     pub fn getExecutable(self: *LoadedExecutable, api: *const Api) ApiError!*Executable {

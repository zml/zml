--- conflicted
+++ resolved
@@ -7,19 +7,11 @@
 const stdx = @import("stdx");
 const xla_pb = @import("//xla:xla_proto");
 
-<<<<<<< HEAD
-const meta = @import("meta.zig");
-const mlir_ext = @import("mlir.zig").ext;
-const ops = @import("ops.zig");
-const pjrt = @import("pjrtx.zig");
-
-=======
->>>>>>> 7db76fda
 const BaseExe = @import("exe.zig").BaseExe;
 const Buffer = @import("buffer.zig").Buffer;
 const Bufferized = @import("tensor.zig").Bufferized;
 const meta = @import("meta.zig");
-const mlir = @import("mlir.zig");
+const mlir_ext = @import("mlir.zig").ext;
 const Location = mlir.Location;
 const ops = @import("ops.zig");
 const pjrt = @import("pjrtx.zig");
@@ -92,11 +84,7 @@
 
         const loc = mlir_ctx.location(@src()).named(mlir_ctx, "main");
         const module = mlir.Module.init(loc);
-<<<<<<< HEAD
-        module.op().setAttributeByName("sym_name", mlir.StringAttribute.init(mlir_ctx, "zml").asAttr());
-=======
         module.op().setAttributeByName("sym_name", .string(mlir_ctx, "zml"));
->>>>>>> 7db76fda
 
         var canonicalizer = try mlir.PassManager.init(mlir_ctx);
         {
@@ -480,16 +468,7 @@
                     // When the time come, do a more fancy lookup here to check if an argument
                     // is donated twice.
                     stdx.debug.assert(attributes[a].len == 0, "Donation error ! Argument {} has been donated twice ! To {} and to {}", .{ a, index, attributes[a].buffer[0] });
-<<<<<<< HEAD
-                    attributes[a].appendAssumeCapacity(
-                        mlir.NamedAttribute.init(
-                            mlir.Identifier.get(self.mlirCtx(), "tf.aliasing_output"),
-                            mlir.IntegerAttribute(.i32).init(self.mlirCtx(), @intCast(index)).asAttr(),
-                        ),
-                    );
-=======
                     attributes[a].appendAssumeCapacity(.named(ctx, "tf.aliasing_output", .int(ctx, .i32, @intCast(index))));
->>>>>>> 7db76fda
                     // log.debug("attribute: {}", .{attributes[a].constSlice()});
                 },
             }
